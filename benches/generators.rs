--- conflicted
+++ resolved
@@ -157,13 +157,8 @@
 
 #[bench]
 fn reseeding_hc128_bytes(b: &mut Bencher) {
-<<<<<<< HEAD
-    let mut rng = ReseedingRng::new(Hc128Rng::new(),
-                                    128*1024*1024,
-=======
-    let mut rng = ReseedingRng::new(Hc128Core::new().unwrap(),
+    let mut rng = ReseedingRng::new(Hc128Core::new(),
                                     RESEEDING_THRESHOLD,
->>>>>>> c41a4b41
                                     EntropyRng::new());
     let mut buf = [0u8; BYTES_LEN];
     b.iter(|| {
@@ -179,13 +174,8 @@
     ($fnn:ident, $ty:ty) => {
         #[bench]
         fn $fnn(b: &mut Bencher) {
-<<<<<<< HEAD
-            let mut rng = ReseedingRng::new(Hc128Rng::new(),
-                                            128*1024*1024,
-=======
-            let mut rng = ReseedingRng::new(Hc128Core::new().unwrap(),
+            let mut rng = ReseedingRng::new(Hc128Core::new(),
                                             RESEEDING_THRESHOLD,
->>>>>>> c41a4b41
                                             EntropyRng::new());
             b.iter(|| {
                 for _ in 0..RAND_BENCH_N {
