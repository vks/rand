# Changelog
All notable changes to this project will be documented in this file.

The format is based on [Keep a Changelog](http://keepachangelog.com/en/1.0.0/)
and this project adheres to [Semantic Versioning](https://semver.org/spec/v2.0.0.html).

A [separate changelog is kept for rand_core](rand_core/CHANGELOG.md).

You may also find the [Upgrade Guide](https://rust-random.github.io/book/update.html) useful.

<<<<<<< HEAD
## [0.8.4] - unreleased
### Distributions
- Add slice distribution (#1107)
=======
## [Unreleased]
### Additions
- Use const-generics to support arrays of all sizes (#1104)

### Other
- Reorder asserts in `Uniform` float distributions for easier debugging of non-finite arguments
  (#1094, #1108)
- Add range overflow check in `Uniform` float distributions (#1108)
>>>>>>> 6d236fd8

## [0.8.3] - 2021-01-25
### Fixes
- Fix `no-std` + `alloc` build by gating `choose_multiple_weighted` on `std` (#1088)

## [0.8.2] - 2021-01-12
### Fixes
- Fix panic in `UniformInt::sample_single_inclusive` and `Rng::gen_range` when
  providing a full integer range (eg `0..=MAX`) (#1087)

## [0.8.1] - 2020-12-31
### Other
- Enable all stable features in the playground (#1081)

## [0.8.0] - 2020-12-18
### Platform support
- The minimum supported Rust version is now 1.36 (#1011)
- `getrandom` updated to v0.2 (#1041)
- Remove `wasm-bindgen` and `stdweb` feature flags. For details of WASM support,
  see the [getrandom documentation](https://docs.rs/getrandom/latest). (#948)
- `ReadRng::next_u32` and `next_u64` now use little-Endian conversion instead
  of native-Endian, affecting results on Big-Endian platforms (#1061)
- The `nightly` feature no longer implies the `simd_support` feature (#1048)
- Fix `simd_support` feature to work on current nightlies (#1056)

### Rngs
- `ThreadRng` is no longer `Copy` to enable safe usage within thread-local destructors (#1035)
- `gen_range(a, b)` was replaced with `gen_range(a..b)`. `gen_range(a..=b)` is
  also supported. Note that `a` and `b` can no longer be references or SIMD types. (#744, #1003)
- Replace `AsByteSliceMut` with `Fill` and add support for `[bool], [char], [f32], [f64]` (#940)
- Restrict `rand::rngs::adapter` to `std` (#1027; see also #928)
- `StdRng`: add new `std_rng` feature flag (enabled by default, but might need
  to be used if disabling default crate features) (#948)
- `StdRng`: Switch from ChaCha20 to ChaCha12 for better performance (#1028)
- `SmallRng`: Replace PCG algorithm with xoshiro{128,256}++ (#1038)

### Sequences
- Add `IteratorRandom::choose_stable` as an alternative to `choose` which does
  not depend on size hints (#1057)
- Improve accuracy and performance of `IteratorRandom::choose` (#1059)
- Implement `IntoIterator` for `IndexVec`, replacing the `into_iter` method (#1007)
- Add value stability tests for `seq` module (#933)

### Misc
- Support `PartialEq` and `Eq` for `StdRng`, `SmallRng` and `StepRng` (#979)
- Added a `serde1` feature and added Serialize/Deserialize to `UniformInt` and `WeightedIndex` (#974)
- Drop some unsafe code (#962, #963, #1011)
- Reduce packaged crate size (#983)
- Migrate to GitHub Actions from Travis+AppVeyor (#1073)

### Distributions
- `Alphanumeric` samples bytes instead of chars (#935)
- `Uniform` now supports `char`, enabling `rng.gen_range('A'..='Z')` (#1068)
- Add `UniformSampler::sample_single_inclusive` (#1003)

#### Weighted sampling
- Implement weighted sampling without replacement (#976, #1013)
- `rand::distributions::alias_method::WeightedIndex` was moved to `rand_distr::WeightedAliasIndex`.
  The simpler alternative `rand::distribution::WeightedIndex` remains. (#945)
- Improve treatment of rounding errors in `WeightedIndex::update_weights` (#956)
- `WeightedIndex`: return error on NaN instead of panic (#1005)

### Documentation
- Document types supported by `random` (#994)
- Document notes on password generation (#995)
- Note that `SmallRng` may not be the best choice for performance and in some
  other cases (#1038)
- Use `doc(cfg)` to annotate feature-gated items (#1019)
- Adjust README (#1065)

## [0.7.3] - 2020-01-10
### Fixes
- The `Bernoulli` distribution constructors now reports an error on NaN and on
  `denominator == 0`. (#925)
- Use `std::sync::Once` to register fork handler, avoiding possible atomicity violation (#928)
- Fix documentation on the precision of generated floating-point values

### Changes
- Unix: make libc dependency optional; only use fork protection with std feature (#928)

### Additions
- Implement `std::error::Error` for `BernoulliError` (#919)

## [0.7.2] - 2019-09-16
### Fixes
- Fix dependency on `rand_core` 0.5.1 (#890)

### Additions
- Unit tests for value stability of distributions added (#888)

## [0.7.1] - 2019-09-13
### Yanked
This release was yanked since it depends on `rand_core::OsRng` added in 0.5.1
but specifies a dependency on version 0.5.0 (#890), causing a broken builds
when updating from `rand 0.7.0` without also updating `rand_core`.

### Fixes
- Fix `no_std` behaviour, appropriately enable c2-chacha's `std` feature (#844)
- `alloc` feature in `no_std` is available since Rust 1.36 (#856)
- Fix or squelch issues from Clippy lints (#840)

### Additions
- Add a `no_std` target to CI to continuously evaluate `no_std` status (#844)
- `WeightedIndex`: allow adjusting a sub-set of weights (#866)

## [0.7.0] - 2019-06-28

### Fixes
- Fix incorrect pointer usages revealed by Miri testing (#780, #781)
- Fix (tiny!) bias in `Uniform` for 8- and 16-bit ints (#809)

### Crate
- Bumped MSRV (min supported Rust version) to 1.32.0
- Updated to Rust Edition 2018  (#823, #824)
- Removed dependence on `rand_xorshift`, `rand_isaac`, `rand_jitter` crates (#759, #765)
- Remove dependency on `winapi` (#724)
- Removed all `build.rs` files (#824)
- Removed code already deprecated in version 0.6 (#757)
- Removed the serde1 feature (It's still available for backwards compatibility, but it does not do anything. #830)
- Many documentation changes

### rand_core
- Updated to `rand_core` 0.5.0
- `Error` type redesigned with new API (#800)
- Move `from_entropy` method to `SeedableRng` and remove `FromEntropy` (#800)
- `SeedableRng::from_rng` is now expected to be value-stable (#815)

### Standard RNGs
- OS interface moved from `rand_os` to new `getrandom` crate (#765, [getrandom](https://github.com/rust-random/getrandom))
- Use ChaCha for `StdRng` and `ThreadRng` (#792)
- Feature-gate `SmallRng` (#792)
- `ThreadRng` now supports `Copy` (#758)
- Deprecated `EntropyRng` (#765)
- Enable fork protection of ReseedingRng without `std` (#724)

### Distributions
- Many distributions have been moved to `rand_distr` (#761)
- `Bernoulli::new` constructor now returns a `Result` (#803)
- `Distribution::sample_iter` adjusted for more flexibility (#758)
- Added `distributions::weighted::alias_method::WeightedIndex` for `O(1)` sampling (#692)
- Support sampling `NonZeroU*` types with the `Standard` distribution (#728)
- Optimised `Binomial` distribution sampling (#735, #740, #752)
- Optimised SIMD float sampling (#739)

### Sequences
- Make results portable across 32- and 64-bit by using `u32` samples for `usize` where possible (#809)

## [0.6.5] - 2019-01-28
### Crates
- Update `rand_core` to 0.4 (#703)
- Move `JitterRng` to its own crate (#685)
- Add a wasm-bindgen test crate (#696)

### Platforms
- Fuchsia: Replaced fuchsia-zircon with fuchsia-cprng

### Doc
- Use RFC 1946 for doc links (#691)
- Fix some doc links and notes (#711)

## [0.6.4] - 2019-01-08
### Fixes
- Move wasm-bindgen shims to correct crate (#686)
- Make `wasm32-unknown-unknown` compile but fail at run-time if missing bindingsg (#686)

## [0.6.3] - 2019-01-04
### Fixes
- Make the `std` feature require the optional `rand_os` dependency (#675)
- Re-export the optional WASM dependencies of `rand_os` from `rand` to avoid breakage (#674)

## [0.6.2] - 2019-01-04
### Additions
- Add `Default` for `ThreadRng` (#657)
- Move `rngs::OsRng` to `rand_os` sub-crate; clean up code; use as dependency (#643) ##BLOCKER##
- Add `rand_xoshiro` sub-crate, plus benchmarks (#642, #668)

### Fixes
- Fix bias in `UniformInt::sample_single` (#662)
- Use `autocfg` instead of `rustc_version` for rustc version detection (#664)
- Disable `i128` and `u128` if the `target_os` is `emscripten` (#671: work-around Emscripten limitation)
- CI fixes (#660, #671)

### Optimisations
- Optimise memory usage of `UnitCircle` and `UnitSphereSurface` distributions (no PR)

## [0.6.1] - 2018-11-22
- Support sampling `Duration` also for `no_std` (only since Rust 1.25) (#649)
- Disable default features of `libc` (#647)

## [0.6.0] - 2018-11-14

### Project organisation
- Rand has moved from [rust-lang-nursery](https://github.com/rust-lang-nursery/rand)
  to [rust-random](https://github.com/rust-random/rand)! (#578)
- Created [The Rust Random Book](https://rust-random.github.io/book/)
  ([source](https://github.com/rust-random/book))
- Update copyright and licence notices (#591, #611)
- Migrate policy documentation from the wiki (#544)

### Platforms
- Add fork protection on Unix (#466)
- Added support for wasm-bindgen. (#541, #559, #562, #600)
- Enable `OsRng` for powerpc64, sparc and sparc64 (#609)
- Use `syscall` from `libc` on Linux instead of redefining it (#629)

### RNGs
- Switch `SmallRng` to use PCG (#623)
- Implement `Pcg32` and `Pcg64Mcg` generators (#632)
- Move ISAAC RNGs to a dedicated crate (#551)
- Move Xorshift RNG to its own crate (#557)
- Move ChaCha and HC128 RNGs to dedicated crates (#607, #636)
- Remove usage of `Rc` from `ThreadRng` (#615)

### Sampling and distributions
- Implement `Rng.gen_ratio()` and `Bernoulli::new_ratio()` (#491)
- Make `Uniform` strictly respect `f32` / `f64` high/low bounds (#477)
- Allow `gen_range` and `Uniform` to work on non-`Copy` types (#506)
- `Uniform` supports inclusive ranges: `Uniform::from(a..=b)`. This is
  automatically enabled for Rust >= 1.27. (#566)
- Implement `TrustedLen` and `FusedIterator` for `DistIter` (#620)

#### New distributions
- Add the `Dirichlet` distribution (#485)
- Added sampling from the unit sphere and circle. (#567)
- Implement the triangular distribution (#575)
- Implement the Weibull distribution (#576)
- Implement the Beta distribution (#574)

#### Optimisations

- Optimise `Bernoulli::new` (#500)
- Optimise `char` sampling (#519)
- Optimise sampling of `std::time::Duration` (#583)

### Sequences
- Redesign the `seq` module (#483, #515)
- Add `WeightedIndex` and `choose_weighted` (#518, #547)
- Optimised and changed return type of the `sample_indices` function. (#479)
- Use `Iterator::size_hint()` to speed up `IteratorRandom::choose` (#593)

### SIMD
- Support for generating SIMD types (#523, #542, #561, #630)

### Other
- Revise CI scripts (#632, #635)
- Remove functionality already deprecated in 0.5 (#499)
- Support for `i128` and `u128` is automatically enabled for Rust >= 1.26. This
  renders the `i128_support` feature obsolete. It still exists for backwards
  compatibility but does not have any effect. This breaks programs using Rand
  with `i128_support` on nightlies older than Rust 1.26. (#571)


## [0.5.5] - 2018-08-07
### Documentation
- Fix links in documentation (#582)


## [0.5.4] - 2018-07-11
### Platform support
- Make `OsRng` work via WASM/stdweb for WebWorkers


## [0.5.3] - 2018-06-26
### Platform support
- OpenBSD, Bitrig: fix compilation (broken in 0.5.1) (#530)


## [0.5.2] - 2018-06-18
### Platform support
- Hide `OsRng` and `JitterRng` on unsupported platforms (#512; fixes #503).


## [0.5.1] - 2018-06-08

### New distributions
- Added Cauchy distribution. (#474, #486)
- Added Pareto distribution. (#495)

### Platform support and `OsRng`
- Remove blanket Unix implementation. (#484)
- Remove Wasm unimplemented stub. (#484)
- Dragonfly BSD: read from `/dev/random`. (#484)
- Bitrig: use `getentropy` like OpenBSD. (#484)
- Solaris: (untested) use `getrandom` if available, otherwise `/dev/random`. (#484)
- Emscripten, `stdweb`: split the read up in chunks. (#484)
- Emscripten, Haiku: don't do an extra blocking read from `/dev/random`. (#484)
- Linux, NetBSD, Solaris: read in blocking mode on first use in `fill_bytes`. (#484)
- Fuchsia, CloudABI: fix compilation (broken in Rand 0.5). (#484)


## [0.5.0] - 2018-05-21

### Crate features and organisation
- Minimum Rust version update: 1.22.0. (#239)
- Create a separate `rand_core` crate. (#288)
- Deprecate `rand_derive`. (#256)
- Add `prelude` (and module reorganisation). (#435)
- Add `log` feature. Logging is now available in `JitterRng`, `OsRng`, `EntropyRng` and `ReseedingRng`. (#246)
- Add `serde1` feature for some PRNGs. (#189)
- `stdweb` feature for `OsRng` support on WASM via stdweb. (#272, #336)

### `Rng` trait
- Split `Rng` in `RngCore` and `Rng` extension trait.
  `next_u32`, `next_u64` and `fill_bytes` are now part of `RngCore`. (#265)
- Add `Rng::sample`. (#256)
- Deprecate `Rng::gen_weighted_bool`. (#308)
- Add `Rng::gen_bool`. (#308)
- Remove `Rng::next_f32` and `Rng::next_f64`. (#273)
- Add optimized `Rng::fill` and `Rng::try_fill` methods. (#247)
- Deprecate `Rng::gen_iter`. (#286)
- Deprecate `Rng::gen_ascii_chars`. (#279)

### `rand_core` crate
- `rand` now depends on new `rand_core` crate (#288)
- `RngCore` and `SeedableRng` are now part of `rand_core`. (#288)
- Add modules to help implementing RNGs `impl` and `le`. (#209, #228)
- Add `Error` and `ErrorKind`. (#225)
- Add `CryptoRng` marker trait. (#273)
- Add `BlockRngCore` trait. (#281)
- Add `BlockRng` and `BlockRng64` wrappers to help implementations. (#281, #325)
- Revise the `SeedableRng` trait. (#233)
- Remove default implementations for `RngCore::next_u64` and `RngCore::fill_bytes`. (#288)
- Add `RngCore::try_fill_bytes`. (#225)

### Other traits and types
- Add `FromEntropy` trait. (#233, #375)
- Add `SmallRng` wrapper. (#296)
- Rewrite `ReseedingRng` to only work with `BlockRngCore` (substantial performance improvement). (#281)
- Deprecate `weak_rng`. Use `SmallRng` instead. (#296)
- Deprecate `AsciiGenerator`. (#279)

### Random number generators
- Switch `StdRng` and `thread_rng` to HC-128. (#277)
- `StdRng` must now be created with `from_entropy` instead of `new`
- Change `thread_rng` reseeding threshold to 32 MiB. (#277)
- PRNGs no longer implement `Copy`. (#209)
- `Debug` implementations no longer show internals. (#209)
- Implement `Clone` for `ReseedingRng`, `JitterRng`, OsRng`. (#383, #384)
- Implement serialization for `XorShiftRng`, `IsaacRng` and `Isaac64Rng` under the `serde1` feature. (#189)
- Implement `BlockRngCore` for `ChaChaCore` and `Hc128Core`. (#281)
- All PRNGs are now portable across big- and little-endian architectures. (#209)
- `Isaac64Rng::next_u32` no longer throws away half the results. (#209)
- Add `IsaacRng::new_from_u64` and `Isaac64Rng::new_from_u64`. (#209)
- Add the HC-128 CSPRNG `Hc128Rng`. (#210)
- Change ChaCha20 to have 64-bit counter and 64-bit stream. (#349)
- Changes to `JitterRng` to get its size down from 2112 to 24 bytes. (#251)
- Various performance improvements to all PRNGs.

### Platform support and `OsRng`
- Add support for CloudABI. (#224)
- Remove support for NaCl. (#225)
- WASM support for `OsRng` via stdweb, behind the `stdweb` feature. (#272, #336)
- Use `getrandom` on more platforms for Linux, and on Android. (#338)
- Use the `SecRandomCopyBytes` interface on macOS. (#322)
- On systems that do not have a syscall interface, only keep a single file descriptor open for `OsRng`. (#239)
- On Unix, first try a single read from `/dev/random`, then `/dev/urandom`. (#338)
- Better error handling and reporting in `OsRng` (using new error type). (#225)
- `OsRng` now uses non-blocking when available. (#225)
- Add `EntropyRng`, which provides `OsRng`, but has `JitterRng` as a fallback. (#235)

### Distributions
- New `Distribution` trait. (#256)
- Add `Distribution::sample_iter` and `Rng::::sample_iter`. (#361)
- Deprecate `Rand`, `Sample` and `IndependentSample` traits. (#256)
- Add a `Standard` distribution (replaces most `Rand` implementations). (#256)
- Add `Binomial` and `Poisson` distributions. (#96)
- Add `Bernoulli` dsitribution. (#411)
- Add `Alphanumeric` distribution. (#279)
- Remove `Closed01` distribution, add `OpenClosed01`. (#274, #420)
- Rework `Range` type, making it possible to implement it for user types. (#274)
- Rename `Range` to `Uniform`. (#395)
- Add `Uniform::new_inclusive` for inclusive ranges. (#274)
- Use widening multiply method for much faster integer range reduction. (#274)
- `Standard` distribution for `char` uses `Uniform` internally. (#274)
- `Standard` distribution for `bool` uses sign test. (#274)
- Implement `Standard` distribution for `Wrapping<T>`. (#436)
- Implement `Uniform` distribution for `Duration`. (#427)


## [0.4.3] - 2018-08-16
### Fixed
- Use correct syscall number for PowerPC (#589)


## [0.4.2] - 2018-01-06
### Changed
- Use `winapi` on Windows
- Update for Fuchsia OS
- Remove dev-dependency on `log`


## [0.4.1] - 2017-12-17
### Added
- `no_std` support


## [0.4.0-pre.0] - 2017-12-11
### Added
- `JitterRng` added as a high-quality alternative entropy source using the
  system timer
- new `seq` module with `sample_iter`, `sample_slice`, etc.
- WASM support via dummy implementations (fail at run-time)
- Additional benchmarks, covering generators and new seq code

### Changed
- `thread_rng` uses `JitterRng` if seeding from system time fails
  (slower but more secure than previous method)

### Deprecated
  - `sample` function deprecated (replaced by `sample_iter`)


## [0.3.20] - 2018-01-06
### Changed
- Remove dev-dependency on `log`
- Update `fuchsia-zircon` dependency to 0.3.2


## [0.3.19] - 2017-12-27
### Changed
- Require `log <= 0.3.8` for dev builds
- Update `fuchsia-zircon` dependency to 0.3
- Fix broken links in docs (to unblock compiler docs testing CI)


## [0.3.18] - 2017-11-06
### Changed
- `thread_rng` is seeded from the system time if `OsRng` fails
- `weak_rng` now uses `thread_rng` internally


## [0.3.17] - 2017-10-07
### Changed
 - Fuchsia: Magenta was renamed Zircon

## [0.3.16] - 2017-07-27
### Added
- Implement Debug for mote non-public types
- implement `Rand` for (i|u)i128
- Support for Fuchsia

### Changed
- Add inline attribute to SampleRange::construct_range.
  This improves the benchmark for sample in 11% and for shuffle in 16%.
- Use `RtlGenRandom` instead of `CryptGenRandom`


## [0.3.15] - 2016-11-26
### Added
- Add `Rng` trait method `choose_mut`
- Redox support

### Changed
- Use `arc4rand` for `OsRng` on FreeBSD.
- Use `arc4random(3)` for `OsRng` on OpenBSD.

### Fixed
- Fix filling buffers 4 GiB or larger with `OsRng::fill_bytes` on Windows


## [0.3.14] - 2016-02-13
### Fixed
- Inline definitions from winapi/advapi32, which decreases build times


## [0.3.13] - 2016-01-09
### Fixed
- Compatible with Rust 1.7.0-nightly (needed some extra type annotations)


## [0.3.12] - 2015-11-09
### Changed
- Replaced the methods in `next_f32` and `next_f64` with the technique described
  Saito & Matsumoto at MCQMC'08. The new method should exhibit a slightly more
  uniform distribution.
- Depend on libc 0.2

### Fixed
- Fix iterator protocol issue in `rand::sample`


## [0.3.11] - 2015-08-31
### Added
- Implement `Rand` for arrays with n <= 32


## [0.3.10] - 2015-08-17
### Added
- Support for NaCl platforms

### Changed
- Allow `Rng` to be `?Sized`, impl for `&mut R` and `Box<R>` where `R: ?Sized + Rng`


## [0.3.9] - 2015-06-18
### Changed
- Use `winapi` for Windows API things

### Fixed
- Fixed test on stable/nightly
- Fix `getrandom` syscall number for aarch64-unknown-linux-gnu


## [0.3.8] - 2015-04-23
### Changed
- `log` is a dev dependency

### Fixed
- Fix race condition of atomics in `is_getrandom_available`


## [0.3.7] - 2015-04-03
### Fixed
- Derive Copy/Clone changes


## [0.3.6] - 2015-04-02
### Changed
- Move to stable Rust!


## [0.3.5] - 2015-04-01
### Fixed
- Compatible with Rust master


## [0.3.4] - 2015-03-31
### Added
- Implement Clone for `Weighted`

### Fixed
- Compatible with Rust master


## [0.3.3] - 2015-03-26
### Fixed
- Fix compile on Windows


## [0.3.2] - 2015-03-26


## [0.3.1] - 2015-03-26
### Fixed
- Fix compile on Windows


## [0.3.0] - 2015-03-25
### Changed
- Update to use log version 0.3.x


## [0.2.1] - 2015-03-22
### Fixed
- Compatible with Rust master
- Fixed iOS compilation


## [0.2.0] - 2015-03-06
### Fixed
- Compatible with Rust master (move from `old_io` to `std::io`)


## [0.1.4] - 2015-03-04
### Fixed
- Compatible with Rust master (use wrapping ops)


## [0.1.3] - 2015-02-20
### Fixed
- Compatible with Rust master

### Removed
- Removed Copy implementations from RNGs


## [0.1.2] - 2015-02-03
### Added
- Imported functionality from `std::rand`, including:
  - `StdRng`, `SeedableRng`, `TreadRng`, `weak_rng()`
  - `ReaderRng`: A wrapper around any Reader to treat it as an RNG.
- Imported documentation from `std::rand`
- Imported tests from `std::rand`


## [0.1.1] - 2015-02-03
### Added
- Migrate to a cargo-compatible directory structure.

### Fixed
- Do not use entropy during `gen_weighted_bool(1)`


## [Rust 0.12.0] - 2014-10-09
### Added
- Impl Rand for tuples of arity 11 and 12
- Include ChaCha pseudorandom generator
- Add `next_f64` and `next_f32` to Rng
- Implement Clone for PRNGs

### Changed
- Rename `TaskRng` to `ThreadRng` and `task_rng` to `thread_rng` (since a
  runtime is removed from Rust).

### Fixed
- Improved performance of ISAAC and ISAAC64 by 30% and 12 % respectively, by
  informing the optimiser that indexing is never out-of-bounds.

### Removed
- Removed the Deprecated `choose_option`


## [Rust 0.11.0] - 2014-07-02
### Added
- document when to use `OSRng` in cryptographic context, and explain why we use `/dev/urandom` instead of `/dev/random`
- `Rng::gen_iter()` which will return an infinite stream of random values
- `Rng::gen_ascii_chars()` which will return an infinite stream of random ascii characters

### Changed
- Now only depends on libcore!
- Remove `Rng.choose()`, rename `Rng.choose_option()` to `.choose()`
- Rename OSRng to OsRng
- The WeightedChoice structure is no longer built with a `Vec<Weighted<T>>`,
  but rather a `&mut [Weighted<T>]`. This means that the WeightedChoice
  structure now has a lifetime associated with it.
- The `sample` method on `Rng` has been moved to a top-level function in the
  `rand` module due to its dependence on `Vec`.

### Removed
- `Rng::gen_vec()` was removed. Previous behavior can be regained with
  `rng.gen_iter().take(n).collect()`
- `Rng::gen_ascii_str()` was removed. Previous behavior can be regained with
  `rng.gen_ascii_chars().take(n).collect()`
- {IsaacRng, Isaac64Rng, XorShiftRng}::new() have all been removed. These all
  relied on being able to use an OSRng for seeding, but this is no longer
  available in librand (where these types are defined). To retain the same
  functionality, these types now implement the `Rand` trait so they can be
  generated with a random seed from another random number generator. This allows
  the stdlib to use an OSRng to create seeded instances of these RNGs.
- Rand implementations for `Box<T>` and `@T` were removed. These seemed to be
  pretty rare in the codebase, and it allows for librand to not depend on
  liballoc.  Additionally, other pointer types like Rc<T> and Arc<T> were not
  supported.
- Remove a slew of old deprecated functions


## [Rust 0.10] - 2014-04-03
### Changed
- replace `Rng.shuffle's` functionality with `.shuffle_mut`
- bubble up IO errors when creating an OSRng

### Fixed
- Use `fill()` instead of `read()`
- Rewrite OsRng in Rust for windows

## [0.10-pre] - 2014-03-02
### Added
- Seperate `rand` out of the standard library<|MERGE_RESOLUTION|>--- conflicted
+++ resolved
@@ -8,11 +8,6 @@
 
 You may also find the [Upgrade Guide](https://rust-random.github.io/book/update.html) useful.
 
-<<<<<<< HEAD
-## [0.8.4] - unreleased
-### Distributions
-- Add slice distribution (#1107)
-=======
 ## [Unreleased]
 ### Additions
 - Use const-generics to support arrays of all sizes (#1104)
@@ -21,7 +16,9 @@
 - Reorder asserts in `Uniform` float distributions for easier debugging of non-finite arguments
   (#1094, #1108)
 - Add range overflow check in `Uniform` float distributions (#1108)
->>>>>>> 6d236fd8
+
+### Distributions
+- Add slice distribution (#1107)
 
 ## [0.8.3] - 2021-01-25
 ### Fixes
