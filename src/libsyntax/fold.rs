// Copyright 2012 The Rust Project Developers. See the COPYRIGHT
// file at the top-level directory of this distribution and at
// http://rust-lang.org/COPYRIGHT.
//
// Licensed under the Apache License, Version 2.0 <LICENSE-APACHE or
// http://www.apache.org/licenses/LICENSE-2.0> or the MIT license
// <LICENSE-MIT or http://opensource.org/licenses/MIT>, at your
// option. This file may not be copied, modified, or distributed
// except according to those terms.

use core::prelude::*;

use ast::*;
use ast;
use codemap::{span, spanned};
use opt_vec::OptVec;

use core::option;
use core::vec;

pub trait ast_fold {
<<<<<<< HEAD
    fn fold_crate(&crate) -> crate;
    fn fold_view_item(@view_item) -> @view_item;
    fn fold_foreign_item(@foreign_item) -> @foreign_item;
    fn fold_item(@item) -> Option<@item>;
    fn fold_struct_field(@struct_field) -> @struct_field;
    fn fold_item_underscore(&item_) -> item_;
    fn fold_method(@method) -> @method;
    fn fold_block(&blk) -> blk;
    fn fold_stmt(&stmt) -> @stmt;
    fn fold_arm(&arm) -> arm;
    fn fold_pat(@pat) -> @pat;
    fn fold_decl(@decl) -> @decl;
    fn fold_expr(@expr) -> @expr;
    fn fold_ty(@Ty) -> @Ty;
    fn fold_mod(&_mod) -> _mod;
    fn fold_foreign_mod(&foreign_mod) -> foreign_mod;
    fn fold_variant(&variant) -> variant;
    fn fold_ident(ident) -> ident;
    fn fold_path(@path) -> @path;
    fn fold_local(@local) -> @local;
    fn map_exprs(fn@(@expr) -> @expr, &[@expr]) -> ~[@expr];
    fn new_id(node_id) -> node_id;
    fn new_span(span) -> span;
=======
    fn fold_crate(@self, crate) -> crate;
    fn fold_view_item(@self, &&v: @view_item) -> @view_item;
    fn fold_foreign_item(@self, &&v: @foreign_item) -> @foreign_item;
    fn fold_item(@self, &&v: @item) -> Option<@item>;
    fn fold_struct_field(@self, &&v: @struct_field) -> @struct_field;
    fn fold_item_underscore(@self, item_) -> item_;
    fn fold_method(@self, &&v: @method) -> @method;
    fn fold_block(@self, blk) -> blk;
    fn fold_stmt(@self, &&v: @stmt) -> @stmt;
    fn fold_arm(@self, arm) -> arm;
    fn fold_pat(@self, &&v: @pat) -> @pat;
    fn fold_decl(@self, &&v: @decl) -> @decl;
    fn fold_expr(@self, &&v: @expr) -> @expr;
    fn fold_ty(@self, &&v: @Ty) -> @Ty;
    fn fold_mod(@self, _mod) -> _mod;
    fn fold_foreign_mod(@self, foreign_mod) -> foreign_mod;
    fn fold_variant(@self, variant) -> variant;
    fn fold_ident(@self, &&v: ident) -> ident;
    fn fold_path(@self, &&v: @path) -> @path;
    fn fold_local(@self, &&v: @local) -> @local;
    fn map_exprs(@self, fn@(&&v: @expr) -> @expr, ~[@expr]) -> ~[@expr];
    fn new_id(@self, node_id) -> node_id;
    fn new_span(@self, span) -> span;
>>>>>>> a660bb36
}

// We may eventually want to be able to fold over type parameters, too

pub struct AstFoldFns {
    //unlike the others, item_ is non-trivial
    fold_crate: fn@(&crate_, span, ast_fold) -> (crate_, span),
    fold_view_item: fn@(view_item_, ast_fold) -> view_item_,
    fold_foreign_item: fn@(@foreign_item, ast_fold) -> @foreign_item,
    fold_item: fn@(@item, ast_fold) -> Option<@item>,
    fold_struct_field: fn@(@struct_field, ast_fold) -> @struct_field,
    fold_item_underscore: fn@(&item_, ast_fold) -> item_,
    fold_method: fn@(@method, ast_fold) -> @method,
    fold_block: fn@(&blk_, span, ast_fold) -> (blk_, span),
    fold_stmt: fn@(&stmt_, span, ast_fold) -> (stmt_, span),
    fold_arm: fn@(&arm, ast_fold) -> arm,
    fold_pat: fn@(&pat_, span, ast_fold) -> (pat_, span),
    fold_decl: fn@(&decl_, span, ast_fold) -> (decl_, span),
    fold_expr: fn@(&expr_, span, ast_fold) -> (expr_, span),
    fold_ty: fn@(&ty_, span, ast_fold) -> (ty_, span),
    fold_mod: fn@(&_mod, ast_fold) -> _mod,
    fold_foreign_mod: fn@(&foreign_mod, ast_fold) -> foreign_mod,
    fold_variant: fn@(&variant_, span, ast_fold) -> (variant_, span),
    fold_ident: fn@(ident, ast_fold) -> ident,
    fold_path: fn@(@path, ast_fold) -> path,
    fold_local: fn@(&local_, span, ast_fold) -> (local_, span),
    map_exprs: fn@(fn@(@expr) -> @expr, &[@expr]) -> ~[@expr],
    new_id: fn@(node_id) -> node_id,
    new_span: fn@(span) -> span
}

pub type ast_fold_fns = @AstFoldFns;

/* some little folds that probably aren't useful to have in ast_fold itself*/

//used in noop_fold_item and noop_fold_crate and noop_fold_crate_directive
<<<<<<< HEAD
fn fold_meta_item_(mi: @meta_item, fld: ast_fold) -> @meta_item {
=======
fn fold_meta_item_(&&mi: @meta_item, fld: @ast_fold) -> @meta_item {
>>>>>>> a660bb36
    @spanned {
        node:
            match mi.node {
                meta_word(id) => meta_word(id),
                meta_list(id, ref mis) => {
                    let fold_meta_item = |x| fold_meta_item_(x, fld);
                    meta_list(
                        id,
                        mis.map(|e| fold_meta_item(*e))
                    )
                }
                meta_name_value(id, s) => {
                    meta_name_value(id, /* FIXME (#2543) */ copy s)
                }
            },
        span: fld.new_span(mi.span) }
}
//used in noop_fold_item and noop_fold_crate
fn fold_attribute_(at: attribute, fld: @ast_fold) -> attribute {
    spanned {
        node: ast::attribute_ {
            style: at.node.style,
            value: fold_meta_item_(at.node.value, fld),
            is_sugared_doc: at.node.is_sugared_doc,
        },
        span: fld.new_span(at.span),
    }
}
//used in noop_fold_foreign_item and noop_fold_fn_decl
fn fold_arg_(a: arg, fld: @ast_fold) -> arg {
    ast::arg {
        mode: a.mode,
        is_mutbl: a.is_mutbl,
        ty: fld.fold_ty(a.ty),
        pat: fld.fold_pat(a.pat),
        id: fld.new_id(a.id),
    }
}
//used in noop_fold_expr, and possibly elsewhere in the future
<<<<<<< HEAD
fn fold_mac_(m: mac, fld: ast_fold) -> mac {
    spanned {
        node: match m.node { mac_invoc_tt(*) => copy m.node },
        span: fld.new_span(m.span),
    }
}

pub fn fold_fn_decl(decl: &ast::fn_decl, fld: ast_fold) -> ast::fn_decl {
=======
fn fold_mac_(m: mac, fld: @ast_fold) -> mac {
    spanned { node: match m.node {
                        mac_invoc_tt(*) => m.node,
                    },
              span: fld.new_span(m.span) }
}

pub fn fold_fn_decl(decl: ast::fn_decl, fld: @ast_fold) -> ast::fn_decl {
>>>>>>> a660bb36
    ast::fn_decl {
        inputs: decl.inputs.map(|x| fold_arg_(*x, fld)),
        output: fld.fold_ty(decl.output),
        cf: decl.cf,
    }
}

<<<<<<< HEAD
fn fold_ty_param_bound(tpb: &TyParamBound, fld: ast_fold) -> TyParamBound {
    match *tpb {
=======
fn fold_ty_param_bound(tpb: TyParamBound,
                       fld: @ast_fold) -> TyParamBound {
    match tpb {
>>>>>>> a660bb36
        TraitTyParamBound(ty) => TraitTyParamBound(fld.fold_ty(ty)),
        RegionTyParamBound => RegionTyParamBound
    }
}

pub fn fold_ty_param(tp: TyParam,
                     fld: @ast_fold) -> TyParam {
    TyParam {ident: tp.ident,
             id: fld.new_id(tp.id),
             bounds: @tp.bounds.map(|x| fold_ty_param_bound(x, fld))}
}

pub fn fold_ty_params(tps: &OptVec<TyParam>,
                      fld: @ast_fold) -> OptVec<TyParam> {
    tps.map(|tp| fold_ty_param(*tp, fld))
}

pub fn fold_lifetime(l: &Lifetime,
                     fld: @ast_fold) -> Lifetime {
    Lifetime {id: fld.new_id(l.id),
              span: fld.new_span(l.span),
              ident: l.ident}
}

pub fn fold_lifetimes(lts: &OptVec<Lifetime>,
                      fld: @ast_fold) -> OptVec<Lifetime> {
    lts.map(|l| fold_lifetime(l, fld))
}

pub fn fold_generics(generics: &Generics, fld: @ast_fold) -> Generics {
    Generics {ty_params: fold_ty_params(&generics.ty_params, fld),
              lifetimes: fold_lifetimes(&generics.lifetimes, fld)}
}

<<<<<<< HEAD
pub fn noop_fold_crate(c: &crate_, fld: ast_fold) -> crate_ {
=======
pub fn noop_fold_crate(c: crate_, fld: @ast_fold) -> crate_ {
>>>>>>> a660bb36
    let fold_meta_item = |x| fold_meta_item_(x, fld);
    let fold_attribute = |x| fold_attribute_(x, fld);

    crate_ {
        module: fld.fold_mod(&c.module),
        attrs: c.attrs.map(|x| fold_attribute(*x)),
        config: c.config.map(|x| fold_meta_item(*x)),
    }
}

fn noop_fold_view_item(vi: view_item_, _fld: @ast_fold) -> view_item_ {
    return /* FIXME (#2543) */ copy vi;
}


<<<<<<< HEAD
fn noop_fold_foreign_item(ni: @foreign_item, fld: ast_fold)
=======
fn noop_fold_foreign_item(&&ni: @foreign_item, fld: @ast_fold)
>>>>>>> a660bb36
    -> @foreign_item {
    let fold_arg = |x| fold_arg_(x, fld);
    let fold_attribute = |x| fold_attribute_(x, fld);

    @ast::foreign_item {
        ident: fld.fold_ident(ni.ident),
        attrs: ni.attrs.map(|x| fold_attribute(*x)),
        node:
            match ni.node {
                foreign_item_fn(ref fdec, purity, ref generics) => {
                    foreign_item_fn(
                        ast::fn_decl {
                            inputs: fdec.inputs.map(|a| fold_arg(*a)),
                            output: fld.fold_ty(fdec.output),
                            cf: fdec.cf,
                        },
                        purity,
                        fold_generics(generics, fld))
                }
                foreign_item_const(t) => {
                    foreign_item_const(fld.fold_ty(t))
                }
            },
        id: fld.new_id(ni.id),
        span: fld.new_span(ni.span),
        vis: ni.vis,
    }
}

<<<<<<< HEAD
pub fn noop_fold_item(i: @item, fld: ast_fold) -> Option<@item> {
=======
pub fn noop_fold_item(&&i: @item, fld: @ast_fold) -> Option<@item> {
>>>>>>> a660bb36
    let fold_attribute = |x| fold_attribute_(x, fld);

    Some(@ast::item { ident: fld.fold_ident(i.ident),
                      attrs: i.attrs.map(|e| fold_attribute(*e)),
                      id: fld.new_id(i.id),
                      node: fld.fold_item_underscore(&i.node),
                      vis: i.vis,
                      span: fld.new_span(i.span) })
}

<<<<<<< HEAD
fn noop_fold_struct_field(sf: @struct_field, fld: ast_fold)
=======
fn noop_fold_struct_field(&&sf: @struct_field, fld: @ast_fold)
>>>>>>> a660bb36
                       -> @struct_field {
    @spanned { node: ast::struct_field_ { kind: copy sf.node.kind,
                                          id: sf.node.id,
                                          ty: fld.fold_ty(sf.node.ty) },
               span: sf.span }
}

<<<<<<< HEAD
pub fn noop_fold_item_underscore(i: &item_, fld: ast_fold) -> item_ {
    match *i {
=======
pub fn noop_fold_item_underscore(i: item_, fld: @ast_fold) -> item_ {
    match i {
>>>>>>> a660bb36
        item_const(t, e) => item_const(fld.fold_ty(t), fld.fold_expr(e)),
        item_fn(ref decl, purity, ref generics, ref body) => {
            item_fn(
                fold_fn_decl(decl, fld),
                purity,
                fold_generics(generics, fld),
                fld.fold_block(body)
            )
        }
        item_mod(ref m) => item_mod(fld.fold_mod(m)),
        item_foreign_mod(ref nm) => {
            item_foreign_mod(fld.fold_foreign_mod(nm))
        }
        item_ty(t, ref generics) => {
            item_ty(fld.fold_ty(t), fold_generics(generics, fld))
        }
        item_enum(ref enum_definition, ref generics) => {
            item_enum(
                ast::enum_def(
                    ast::enum_def_ {
                        variants: do enum_definition.variants.map |x| {
                            fld.fold_variant(x)
                        },
                        common: do enum_definition.common.map |x| {
                            fold_struct_def(*x, fld)
                        }
                    }
                ),
                fold_generics(generics, fld))
        }
        item_struct(ref struct_def, ref generics) => {
            let struct_def = fold_struct_def(*struct_def, fld);
            item_struct(struct_def, /* FIXME (#2543) */ copy *generics)
        }
        item_impl(ref generics, ifce, ty, ref methods) => {
            item_impl(
                fold_generics(generics, fld),
                ifce.map(|p| fold_trait_ref(*p, fld)),
                fld.fold_ty(ty),
                methods.map(|x| fld.fold_method(*x))
            )
        }
        item_trait(ref generics, ref traits, ref methods) => {
            let methods = do methods.map |method| {
                match *method {
                    required(*) => copy *method,
                    provided(method) => provided(fld.fold_method(method))
                }
            };
            item_trait(
                fold_generics(generics, fld),
                traits.map(|p| fold_trait_ref(*p, fld)),
                methods
            )
        }
        item_mac(ref m) => {
            // FIXME #2888: we might actually want to do something here.
            item_mac(copy *m)
        }
    }
}

fn fold_struct_def(struct_def: @ast::struct_def, fld: @ast_fold)
                -> @ast::struct_def {
    let dtor = do option::map(&struct_def.dtor) |dtor| {
        let dtor_body = fld.fold_block(&dtor.node.body);
        let dtor_id   = fld.new_id(dtor.node.id);
        spanned {
            node: ast::struct_dtor_ {
                body: dtor_body,
                id: dtor_id,
                .. copy dtor.node
            },
            span: copy dtor.span
        }
    };
    @ast::struct_def {
        fields: struct_def.fields.map(|f| fold_struct_field(*f, fld)),
        dtor: dtor,
        ctor_id: struct_def.ctor_id.map(|cid| fld.new_id(*cid)),
    }
}

<<<<<<< HEAD
fn fold_trait_ref(p: @trait_ref, fld: ast_fold) -> @trait_ref {
=======
fn fold_trait_ref(&&p: @trait_ref, fld: @ast_fold) -> @trait_ref {
>>>>>>> a660bb36
    @ast::trait_ref {
        path: fld.fold_path(p.path),
        ref_id: fld.new_id(p.ref_id),
    }
}

<<<<<<< HEAD
fn fold_struct_field(f: @struct_field, fld: ast_fold) -> @struct_field {
    @spanned {
        node: ast::struct_field_ {
            kind: copy f.node.kind,
            id: fld.new_id(f.node.id),
            ty: fld.fold_ty(f.node.ty),
        },
        span: fld.new_span(f.span),
    }
}

fn noop_fold_method(m: @method, fld: ast_fold) -> @method {
=======
fn fold_struct_field(&&f: @struct_field, fld: @ast_fold) -> @struct_field {
    @spanned { node: ast::struct_field_ { kind: copy f.node.kind,
                                          id: fld.new_id(f.node.id),
                                          ty: fld.fold_ty(f.node.ty) },
               span: fld.new_span(f.span) }
}

fn noop_fold_method(&&m: @method, fld: @ast_fold) -> @method {
>>>>>>> a660bb36
    @ast::method {
        ident: fld.fold_ident(m.ident),
        attrs: /* FIXME (#2543) */ copy m.attrs,
        generics: fold_generics(&m.generics, fld),
        self_ty: m.self_ty,
        purity: m.purity,
        decl: fold_fn_decl(&m.decl, fld),
        body: fld.fold_block(&m.body),
        id: fld.new_id(m.id),
        span: fld.new_span(m.span),
        self_id: fld.new_id(m.self_id),
        vis: m.vis,
    }
}


<<<<<<< HEAD
pub fn noop_fold_block(b: &blk_, fld: ast_fold) -> blk_ {
=======
pub fn noop_fold_block(b: blk_, fld: @ast_fold) -> blk_ {
>>>>>>> a660bb36
    ast::blk_ {
        view_items: b.view_items.map(|x| fld.fold_view_item(*x)),
        stmts: b.stmts.map(|x| fld.fold_stmt(*x)),
        expr: b.expr.map(|x| fld.fold_expr(*x)),
        id: fld.new_id(b.id),
        rules: b.rules,
    }
}

<<<<<<< HEAD
fn noop_fold_stmt(s: &stmt_, fld: ast_fold) -> stmt_ {
=======
fn noop_fold_stmt(s: stmt_, fld: @ast_fold) -> stmt_ {
>>>>>>> a660bb36
    let fold_mac = |x| fold_mac_(x, fld);
    match *s {
        stmt_decl(d, nid) => stmt_decl(fld.fold_decl(d), fld.new_id(nid)),
        stmt_expr(e, nid) => stmt_expr(fld.fold_expr(e), fld.new_id(nid)),
        stmt_semi(e, nid) => stmt_semi(fld.fold_expr(e), fld.new_id(nid)),
        stmt_mac(ref mac, semi) => stmt_mac(fold_mac((*mac)), semi)
    }
}

<<<<<<< HEAD
fn noop_fold_arm(a: &arm, fld: ast_fold) -> arm {
    arm {
        pats: a.pats.map(|x| fld.fold_pat(*x)),
        guard: a.guard.map(|x| fld.fold_expr(*x)),
        body: fld.fold_block(&a.body),
    }
}

pub fn noop_fold_pat(p: &pat_, fld: ast_fold) -> pat_ {
    match *p {
        pat_wild => pat_wild,
        pat_ident(binding_mode, pth, ref sub) => {
            pat_ident(
                binding_mode,
                fld.fold_path(pth),
                sub.map(|x| fld.fold_pat(*x))
            )
        }
        pat_lit(e) => pat_lit(fld.fold_expr(e)),
        pat_enum(pth, ref pats) => {
            pat_enum(
                fld.fold_path(pth),
                pats.map(|pats| pats.map(|x| fld.fold_pat(*x)))
            )
        }
        pat_rec(ref fields, etc) => {
=======
fn noop_fold_arm(a: arm, fld: @ast_fold) -> arm {
    arm {
        pats: vec::map(a.pats, |x| fld.fold_pat(*x)),
        guard: option::map(&a.guard, |x| fld.fold_expr(*x)),
        body: fld.fold_block(a.body),
    }
}

pub fn noop_fold_pat(p: pat_, fld: @ast_fold) -> pat_ {
    return match p {
          pat_wild => pat_wild,
          pat_ident(binding_mode, pth, sub) => {
            pat_ident(binding_mode,
                      fld.fold_path(pth),
                      option::map(&sub, |x| fld.fold_pat(*x)))
          }
          pat_lit(e) => pat_lit(fld.fold_expr(e)),
          pat_enum(pth, pats) => {
              pat_enum(fld.fold_path(pth), option::map(&pats,
                       |pats| vec::map(*pats, |x| fld.fold_pat(*x))))
          }
          pat_rec(fields, etc) => {
>>>>>>> a660bb36
            let fs = do fields.map |f| {
                ast::field_pat {
                    ident: /* FIXME (#2543) */ copy f.ident,
                    pat: fld.fold_pat(f.pat),
                }
            };
            pat_rec(fs, etc)
        }
        pat_struct(pth, ref fields, etc) => {
            let pth_ = fld.fold_path(pth);
            let fs = do fields.map |f| {
                ast::field_pat {
                    ident: /* FIXME (#2543) */ copy f.ident,
                    pat: fld.fold_pat(f.pat)
                }
            };
            pat_struct(pth_, fs, etc)
        }
        pat_tup(ref elts) => pat_tup(elts.map(|x| fld.fold_pat(*x))),
        pat_box(inner) => pat_box(fld.fold_pat(inner)),
        pat_uniq(inner) => pat_uniq(fld.fold_pat(inner)),
        pat_region(inner) => pat_region(fld.fold_pat(inner)),
        pat_range(e1, e2) => {
            pat_range(fld.fold_expr(e1), fld.fold_expr(e2))
        },
        pat_vec(ref elts, ref tail) => {
            pat_vec(
                elts.map(|x| fld.fold_pat(*x)),
                tail.map(|tail| fld.fold_pat(*tail))
            )
        }
    }
}

<<<<<<< HEAD
fn noop_fold_decl(d: &decl_, fld: ast_fold) -> decl_ {
    match *d {
        decl_local(ref ls) => decl_local(ls.map(|x| fld.fold_local(*x))),
        decl_item(it) => {
            match fld.fold_item(it) {
                Some(it_folded) => decl_item(it_folded),
                None => decl_local(~[]),
            }
        }
=======
fn noop_fold_decl(d: decl_, fld: @ast_fold) -> decl_ {
    match d {
      decl_local(ls) => decl_local(vec::map(ls, |x| fld.fold_local(*x))),
      decl_item(it) => match fld.fold_item(it) {
        Some(it_folded) => decl_item(it_folded),
        None => decl_local(~[])
      }
>>>>>>> a660bb36
    }
}

pub fn wrap<T>(f: fn@(&T, ast_fold) -> T)
    -> fn@(&T, span, ast_fold) -> (T, span)
{
<<<<<<< HEAD
    fn@(x: &T, s: span, fld: ast_fold) -> (T, span) {
=======
    return fn@(x: T, s: span, fld: @ast_fold) -> (T, span) {
>>>>>>> a660bb36
        (f(x, fld), s)
    }
}

<<<<<<< HEAD
pub fn noop_fold_expr(e: &expr_, fld: ast_fold) -> expr_ {
    fn fold_field_(field: field, fld: ast_fold) -> field {
=======
pub fn noop_fold_expr(e: expr_, fld: @ast_fold) -> expr_ {
    fn fold_field_(field: field, fld: @ast_fold) -> field {
>>>>>>> a660bb36
        spanned {
            node: ast::field_ {
                mutbl: field.node.mutbl,
                ident: fld.fold_ident(field.node.ident),
                expr: fld.fold_expr(field.node.expr),
            },
            span: fld.new_span(field.span),
        }
    }
    let fold_field = |x| fold_field_(x, fld);

    let fold_mac = |x| fold_mac_(x, fld);

    match *e {
        expr_vstore(e, v) => {
            expr_vstore(fld.fold_expr(e), v)
        }
        expr_vec(ref exprs, mutt) => {
            expr_vec(fld.map_exprs(|x| fld.fold_expr(x), *exprs), mutt)
        }
        expr_repeat(expr, count, mutt) => {
            expr_repeat(fld.fold_expr(expr), fld.fold_expr(count), mutt)
        }
        expr_rec(ref fields, maybe_expr) => {
            expr_rec(
                fields.map(|x| fold_field(*x)),
                maybe_expr.map(|x| fld.fold_expr(*x))
            )
        }
        expr_tup(ref elts) => expr_tup(elts.map(|x| fld.fold_expr(*x))),
        expr_call(f, ref args, blk) => {
            expr_call(
                fld.fold_expr(f),
                fld.map_exprs(|x| fld.fold_expr(x), *args),
                blk
            )
        }
        expr_method_call(f, i, ref tps, ref args, blk) => {
            expr_method_call(
                fld.fold_expr(f),
                fld.fold_ident(i),
                tps.map(|x| fld.fold_ty(*x)),
                fld.map_exprs(|x| fld.fold_expr(x), *args),
                blk
            )
        }
        expr_binary(binop, lhs, rhs) => {
            expr_binary(binop, fld.fold_expr(lhs), fld.fold_expr(rhs))
        }
        expr_unary(binop, ohs) => expr_unary(binop, fld.fold_expr(ohs)),
        expr_loop_body(f) => expr_loop_body(fld.fold_expr(f)),
        expr_do_body(f) => expr_do_body(fld.fold_expr(f)),
        expr_lit(_) => copy *e,
        expr_cast(expr, ty) => expr_cast(fld.fold_expr(expr), ty),
        expr_addr_of(m, ohs) => expr_addr_of(m, fld.fold_expr(ohs)),
        expr_if(cond, ref tr, fl) => {
            expr_if(
                fld.fold_expr(cond),
                fld.fold_block(tr),
                fl.map(|x| fld.fold_expr(*x))
            )
        }
        expr_while(cond, ref body) => {
            expr_while(fld.fold_expr(cond), fld.fold_block(body))
        }
        expr_loop(ref body, opt_ident) => {
            expr_loop(
                fld.fold_block(body),
                opt_ident.map(|x| fld.fold_ident(*x))
            )
        }
        expr_match(expr, ref arms) => {
            expr_match(
                fld.fold_expr(expr),
                arms.map(|x| fld.fold_arm(x))
            )
        }
        expr_fn(proto, ref decl, ref body, _) => {
            expr_fn(
                proto,
                fold_fn_decl(decl, fld),
                fld.fold_block(body),
                @()
            )
        }
        expr_fn_block(ref decl, ref body) => {
            expr_fn_block(
                fold_fn_decl(decl, fld),
                fld.fold_block(body)
            )
        }
        expr_block(ref blk) => expr_block(fld.fold_block(blk)),
        expr_copy(e) => expr_copy(fld.fold_expr(e)),
        expr_assign(el, er) => {
            expr_assign(fld.fold_expr(el), fld.fold_expr(er))
        }
        expr_swap(el, er) => {
            expr_swap(fld.fold_expr(el), fld.fold_expr(er))
        }
        expr_assign_op(op, el, er) => {
            expr_assign_op(op, fld.fold_expr(el), fld.fold_expr(er))
        }
        expr_field(el, id, ref tys) => {
            expr_field(
                fld.fold_expr(el), fld.fold_ident(id),
                tys.map(|x| fld.fold_ty(*x))
            )
        }
        expr_index(el, er) => {
            expr_index(fld.fold_expr(el), fld.fold_expr(er))
<<<<<<< HEAD
        }
        expr_path(pth) => expr_path(fld.fold_path(pth)),
        expr_break(ref opt_ident) => {
            expr_break(opt_ident.map(|x| fld.fold_ident(*x)))
        }
        expr_again(ref opt_ident) => {
            expr_again(opt_ident.map(|x| fld.fold_ident(*x)))
        }
        expr_ret(ref e) => {
            expr_ret(e.map(|x| fld.fold_expr(*x)))
        }
        expr_log(i, lv, e) => {
            expr_log(
                i,
                fld.fold_expr(lv),
                fld.fold_expr(e)
            )
        }
        expr_assert(e) => expr_assert(fld.fold_expr(e)),
        expr_mac(ref mac) => expr_mac(fold_mac((*mac))),
        expr_struct(path, ref fields, maybe_expr) => {
            expr_struct(
                fld.fold_path(path),
                fields.map(|x| fold_field(*x)),
                maybe_expr.map(|x| fld.fold_expr(*x))
            )
        },
        expr_paren(ex) => expr_paren(fld.fold_expr(ex))
    }
}

pub fn noop_fold_ty(t: &ty_, fld: ast_fold) -> ty_ {
    let fold_mac = |x| fold_mac_(x, fld);
    fn fold_mt(mt: &mt, fld: ast_fold) -> mt {
        mt {
            ty: fld.fold_ty(mt.ty),
            mutbl: mt.mutbl,
        }
=======
          }
          expr_path(pth) => expr_path(fld.fold_path(pth)),
          expr_break(opt_ident) =>
            expr_break(option::map(&opt_ident, |x| fld.fold_ident(*x))),
          expr_again(opt_ident) =>
            expr_again(option::map(&opt_ident, |x| fld.fold_ident(*x))),
          expr_ret(e) => expr_ret(option::map(&e, |x| fld.fold_expr(*x))),
          expr_log(i, lv, e) => expr_log(i, fld.fold_expr(lv),
                                         fld.fold_expr(e)),
          expr_assert(e) => expr_assert(fld.fold_expr(e)),
          expr_mac(ref mac) => expr_mac(fold_mac((*mac))),
          expr_struct(path, ref fields, maybe_expr) => {
            expr_struct(fld.fold_path(path),
                        vec::map((*fields), |x| fold_field(*x)),
                        option::map(&maybe_expr, |x| fld.fold_expr(*x)))
          },
          expr_paren(ex) => expr_paren(fld.fold_expr(ex))
        }
}

pub fn noop_fold_ty(t: ty_, fld: @ast_fold) -> ty_ {
    let fold_mac = |x| fold_mac_(x, fld);
    fn fold_mt(mt: mt, fld: @ast_fold) -> mt {
        mt { ty: fld.fold_ty(mt.ty), mutbl: mt.mutbl }
>>>>>>> a660bb36
    }
    fn fold_field(f: ty_field, fld: @ast_fold) -> ty_field {
        spanned {
            node: ast::ty_field_ {
                ident: fld.fold_ident(f.node.ident),
                mt: fold_mt(&f.node.mt, fld),
            },
            span: fld.new_span(f.span),
        }
    }
    match *t {
        ty_nil | ty_bot | ty_infer => copy *t,
        ty_box(ref mt) => ty_box(fold_mt(mt, fld)),
        ty_uniq(ref mt) => ty_uniq(fold_mt(mt, fld)),
        ty_vec(ref mt) => ty_vec(fold_mt(mt, fld)),
        ty_ptr(ref mt) => ty_ptr(fold_mt(mt, fld)),
        ty_rptr(region, ref mt) => ty_rptr(region, fold_mt(mt, fld)),
        ty_rec(ref fields) => ty_rec(fields.map(|f| fold_field(*f, fld))),
        ty_closure(ref f) => {
            ty_closure(@TyClosure {
                sigil: f.sigil,
                purity: f.purity,
                region: f.region,
                onceness: f.onceness,
                decl: fold_fn_decl(&f.decl, fld)
            })
        }
        ty_bare_fn(ref f) => {
            ty_bare_fn(@TyBareFn {
                purity: f.purity,
                abi: f.abi,
                decl: fold_fn_decl(&f.decl, fld)
            })
        }
        ty_tup(ref tys) => ty_tup(tys.map(|ty| fld.fold_ty(*ty))),
        ty_path(path, id) => ty_path(fld.fold_path(path), fld.new_id(id)),
        ty_fixed_length_vec(ref mt, vs) => {
            ty_fixed_length_vec(
                fold_mt(mt, fld),
                vs
            )
        }
        ty_mac(ref mac) => ty_mac(fold_mac(*mac))
    }
}

// ...nor do modules
<<<<<<< HEAD
pub fn noop_fold_mod(m: &_mod, fld: ast_fold) -> _mod {
=======
pub fn noop_fold_mod(m: _mod, fld: @ast_fold) -> _mod {
>>>>>>> a660bb36
    ast::_mod {
        view_items: vec::map(m.view_items, |x| fld.fold_view_item(*x)),
        items: vec::filter_mapped(m.items, |x| fld.fold_item(*x)),
    }
}

<<<<<<< HEAD
fn noop_fold_foreign_mod(nm: &foreign_mod, fld: ast_fold) -> foreign_mod {
=======
fn noop_fold_foreign_mod(nm: foreign_mod, fld: @ast_fold) -> foreign_mod {
>>>>>>> a660bb36
    ast::foreign_mod {
        sort: nm.sort,
        abi: nm.abi,
        view_items: vec::map(nm.view_items, |x| fld.fold_view_item(*x)),
        items: vec::map(nm.items, |x| fld.fold_foreign_item(*x)),
    }
}

<<<<<<< HEAD
fn noop_fold_variant(v: &variant_, fld: ast_fold) -> variant_ {
    fn fold_variant_arg_(va: variant_arg, fld: ast_fold) -> variant_arg {
=======
fn noop_fold_variant(v: variant_, fld: @ast_fold) -> variant_ {
    fn fold_variant_arg_(va: variant_arg, fld: @ast_fold) -> variant_arg {
>>>>>>> a660bb36
        ast::variant_arg { ty: fld.fold_ty(va.ty), id: fld.new_id(va.id) }
    }
    let fold_variant_arg = |x| fold_variant_arg_(x, fld);

    let kind;
    match v.kind {
        tuple_variant_kind(ref variant_args) => {
            kind = tuple_variant_kind(do variant_args.map |x| {
                fold_variant_arg(*x)
            })
        }
        struct_variant_kind(struct_def) => {
            let dtor = do option::map(&struct_def.dtor) |dtor| {
                let dtor_body = fld.fold_block(&dtor.node.body);
                let dtor_id   = fld.new_id(dtor.node.id);
                spanned {
                    node: ast::struct_dtor_ {
                        body: dtor_body,
                        id: dtor_id,
                        .. copy dtor.node
                    },
                    .. copy *dtor
                }
            };
            kind = struct_variant_kind(@ast::struct_def {
                fields: vec::map(struct_def.fields,
                                 |f| fld.fold_struct_field(*f)),
                dtor: dtor,
                ctor_id: option::map(&struct_def.ctor_id, |c| fld.new_id(*c))
            })
        }
        enum_variant_kind(ref enum_definition) => {
            let variants = do (*enum_definition).variants.map |x| {
                fld.fold_variant(x)
            };
            let common = do (*enum_definition).common.map |x| {
                fold_struct_def(*x, fld)
            };
            kind = enum_variant_kind(
                ast::enum_def(ast::enum_def_ {
                    variants: variants,
                    common: common
                })
            );
        }
    }

    let fold_attribute = |x| fold_attribute_(x, fld);
    let attrs = v.attrs.map(|x| fold_attribute(*x));

    let de = match v.disr_expr {
      Some(e) => Some(fld.fold_expr(e)),
      None => None
    };
    ast::variant_ {
        name: /* FIXME (#2543) */ copy v.name,
        attrs: attrs,
        kind: kind,
        id: fld.new_id(v.id),
        disr_expr: de,
        vis: v.vis,
    }
}

<<<<<<< HEAD
fn noop_fold_ident(i: ident, _fld: ast_fold) -> ident {
    /* FIXME (#2543) */ copy i
}

fn noop_fold_path(p: @path, fld: ast_fold) -> path {
=======
fn noop_fold_ident(&&i: ident, _fld: @ast_fold) -> ident {
    return /* FIXME (#2543) */ copy i;
}

fn noop_fold_path(&&p: path, fld: @ast_fold) -> path {
>>>>>>> a660bb36
    ast::path { span: fld.new_span(p.span),
                global: p.global,
                idents: p.idents.map(|x| fld.fold_ident(*x)),
                rp: p.rp,
                types: p.types.map(|x| fld.fold_ty(*x)) }
}

<<<<<<< HEAD
fn noop_fold_local(l: &local_, fld: ast_fold) -> local_ {
=======
fn noop_fold_local(l: local_, fld: @ast_fold) -> local_ {
>>>>>>> a660bb36
    local_ {
        is_mutbl: l.is_mutbl,
        ty: fld.fold_ty(l.ty),
        pat: fld.fold_pat(l.pat),
        init: l.init.map(|e| fld.fold_expr(*e)),
        id: fld.new_id(l.id),
    }
}

/* temporarily eta-expand because of a compiler bug with using `fn<T>` as a
   value */
fn noop_map_exprs(f: fn@(@expr) -> @expr, es: &[@expr]) -> ~[@expr] {
    es.map(|x| f(*x))
}

fn noop_id(i: node_id) -> node_id { return i; }

fn noop_span(sp: span) -> span { return sp; }

pub fn default_ast_fold() -> ast_fold_fns {
    @AstFoldFns {
        fold_crate: wrap(noop_fold_crate),
        fold_view_item: noop_fold_view_item,
        fold_foreign_item: noop_fold_foreign_item,
        fold_item: noop_fold_item,
        fold_struct_field: noop_fold_struct_field,
        fold_item_underscore: noop_fold_item_underscore,
        fold_method: noop_fold_method,
        fold_block: wrap(noop_fold_block),
        fold_stmt: wrap(noop_fold_stmt),
        fold_arm: noop_fold_arm,
        fold_pat: wrap(noop_fold_pat),
        fold_decl: wrap(noop_fold_decl),
        fold_expr: wrap(noop_fold_expr),
        fold_ty: wrap(noop_fold_ty),
        fold_mod: noop_fold_mod,
        fold_foreign_mod: noop_fold_foreign_mod,
        fold_variant: wrap(noop_fold_variant),
        fold_ident: noop_fold_ident,
        fold_path: noop_fold_path,
        fold_local: wrap(noop_fold_local),
        map_exprs: noop_map_exprs,
        new_id: noop_id,
        new_span: noop_span
    }
}

impl ast_fold for AstFoldFns {
    /* naturally, a macro to write these would be nice */
<<<<<<< HEAD
    fn fold_crate(c: &crate) -> crate {
        let (n, s) = (self.fold_crate)(&c.node, c.span, self as ast_fold);
        spanned { node: n, span: (self.new_span)(s) }
    }
    fn fold_view_item(x: @view_item) ->
=======
    fn fold_crate(@self, c: crate) -> crate {
        let (n, s) = (self.fold_crate)(c.node, c.span, self as @ast_fold);
        spanned { node: n, span: (self.new_span)(s) }
    }
    fn fold_view_item(@self, &&x: @view_item) ->
>>>>>>> a660bb36
       @view_item {
        @ast::view_item {
            node: (self.fold_view_item)(x.node, self as @ast_fold),
            attrs: vec::map(x.attrs, |a|
                  fold_attribute_(*a, self as @ast_fold)),
            vis: x.vis,
            span: (self.new_span)(x.span),
        }
    }
<<<<<<< HEAD
    fn fold_foreign_item(x: @foreign_item) -> @foreign_item {
        (self.fold_foreign_item)(x, self as ast_fold)
    }
    fn fold_item(i: @item) -> Option<@item> {
        (self.fold_item)(i, self as ast_fold)
    }
    fn fold_struct_field(sf: @struct_field) -> @struct_field {
=======
    fn fold_foreign_item(@self, &&x: @foreign_item)
        -> @foreign_item {
        return (self.fold_foreign_item)(x, self as @ast_fold);
    }
    fn fold_item(@self, &&i: @item) -> Option<@item> {
        return (self.fold_item)(i, self as @ast_fold);
    }
    fn fold_struct_field(@self, &&sf: @struct_field) -> @struct_field {
>>>>>>> a660bb36
        @spanned {
            node: ast::struct_field_ {
                kind: copy sf.node.kind,
                id: sf.node.id,
                ty: (self as @ast_fold).fold_ty(sf.node.ty),
            },
            span: (self.new_span)(sf.span),
        }
    }
<<<<<<< HEAD
    fn fold_item_underscore(i: &item_) -> item_ {
        (self.fold_item_underscore)(i, self as ast_fold)
    }
    fn fold_method(x: @method) -> @method {
        (self.fold_method)(x, self as ast_fold)
    }
    fn fold_block(x: &blk) -> blk {
        let (n, s) = (self.fold_block)(&x.node, x.span, self as ast_fold);
        spanned { node: n, span: (self.new_span)(s) }
    }
    fn fold_stmt(x: &stmt) -> @stmt {
        let (n, s) = (self.fold_stmt)(&x.node, x.span, self as ast_fold);
        @spanned { node: n, span: (self.new_span)(s) }
    }
    fn fold_arm(x: &arm) -> arm {
        (self.fold_arm)(x, self as ast_fold)
    }
    fn fold_pat(x: @pat) -> @pat {
        let (n, s) =  (self.fold_pat)(&x.node, x.span, self as ast_fold);
=======
    fn fold_item_underscore(@self, i: item_) ->
       item_ {
        return (self.fold_item_underscore)(i, self as @ast_fold);
    }
    fn fold_method(@self, &&x: @method)
        -> @method {
        return (self.fold_method)(x, self as @ast_fold);
    }
    fn fold_block(@self, x: blk) -> blk {
        let (n, s) = (self.fold_block)(x.node, x.span, self as @ast_fold);
        spanned { node: n, span: (self.new_span)(s) }
    }
    fn fold_stmt(@self, &&x: @stmt) -> @stmt {
        let (n, s) = (self.fold_stmt)(x.node, x.span, self as @ast_fold);
        @spanned { node: n, span: (self.new_span)(s) }
    }
    fn fold_arm(@self, x: arm) -> arm {
        return (self.fold_arm)(x, self as @ast_fold);
    }
    fn fold_pat(@self, &&x: @pat) -> @pat {
        let (n, s) =  (self.fold_pat)(x.node, x.span, self as @ast_fold);
>>>>>>> a660bb36
        @pat {
            id: (self.new_id)(x.id),
            node: n,
            span: (self.new_span)(s),
        }
    }
<<<<<<< HEAD
    fn fold_decl(x: @decl) -> @decl {
        let (n, s) = (self.fold_decl)(&x.node, x.span, self as ast_fold);
        @spanned { node: n, span: (self.new_span)(s) }
    }
    fn fold_expr(x: @expr) -> @expr {
        let (n, s) = (self.fold_expr)(&x.node, x.span, self as ast_fold);
=======
    fn fold_decl(@self, &&x: @decl) -> @decl {
        let (n, s) = (self.fold_decl)(x.node, x.span, self as @ast_fold);
        @spanned { node: n, span: (self.new_span)(s) }
    }
    fn fold_expr(@self, &&x: @expr) -> @expr {
        let (n, s) = (self.fold_expr)(x.node, x.span, self as @ast_fold);
>>>>>>> a660bb36
        @expr {
            id: (self.new_id)(x.id),
            callee_id: (self.new_id)(x.callee_id),
            node: n,
            span: (self.new_span)(s),
        }
    }
<<<<<<< HEAD
    fn fold_ty(x: @Ty) -> @Ty {
        let (n, s) = (self.fold_ty)(&x.node, x.span, self as ast_fold);
=======
    fn fold_ty(@self, &&x: @Ty) -> @Ty {
        let (n, s) = (self.fold_ty)(x.node, x.span, self as @ast_fold);
>>>>>>> a660bb36
        @Ty {
            id: (self.new_id)(x.id),
            node: n,
            span: (self.new_span)(s),
        }
    }
<<<<<<< HEAD
    fn fold_mod(x: &_mod) -> _mod {
        (self.fold_mod)(x, self as ast_fold)
    }
    fn fold_foreign_mod(x: &foreign_mod) -> foreign_mod {
        (self.fold_foreign_mod)(x, self as ast_fold)
    }
    fn fold_variant(x: &variant) -> variant {
        let (n, s) = (self.fold_variant)(&x.node, x.span, self as ast_fold);
        spanned { node: n, span: (self.new_span)(s) }
    }
    fn fold_ident(x: ident) -> ident {
        (self.fold_ident)(x, self as ast_fold)
    }
    fn fold_path(x: @path) -> @path {
        @(self.fold_path)(x, self as ast_fold)
    }
    fn fold_local(x: @local) -> @local {
        let (n, s) = (self.fold_local)(&x.node, x.span, self as ast_fold);
        @spanned { node: n, span: (self.new_span)(s) }
    }
    fn map_exprs(f: fn@(@expr) -> @expr, e: &[@expr]) -> ~[@expr] {
=======
    fn fold_mod(@self, x: _mod) -> _mod {
        return (self.fold_mod)(x, self as @ast_fold);
    }
    fn fold_foreign_mod(@self, x: foreign_mod) ->
       foreign_mod {
        return (self.fold_foreign_mod)(x, self as @ast_fold);
    }
    fn fold_variant(@self, x: variant) ->
       variant {
        let (n, s) = (self.fold_variant)(x.node, x.span, self as @ast_fold);
        spanned { node: n, span: (self.new_span)(s) }
    }
    fn fold_ident(@self, &&x: ident) -> ident {
        return (self.fold_ident)(x, self as @ast_fold);
    }
    fn fold_path(@self, &&x: @path) -> @path {
        @(self.fold_path)(*x, self as @ast_fold)
    }
    fn fold_local(@self, &&x: @local) -> @local {
        let (n, s) = (self.fold_local)(x.node, x.span, self as @ast_fold);
        @spanned { node: n, span: (self.new_span)(s) }
    }
    fn map_exprs(@self,
                 f: fn@(&&v: @expr) -> @expr,
                 e: ~[@expr]) -> ~[@expr] {
>>>>>>> a660bb36
        (self.map_exprs)(f, e)
    }
    fn new_id(@self, node_id: ast::node_id) -> node_id {
        (self.new_id)(node_id)
    }
    fn new_span(@self, span: span) -> span {
        (self.new_span)(span)
    }
}

pub impl ast_fold {
    fn fold_attributes(attrs: ~[attribute]) -> ~[attribute] {
        attrs.map(|x| fold_attribute_(*x, self))
    }
}

pub fn make_fold(afp: ast_fold_fns) -> ast_fold {
    afp as @ast_fold
}

//
// Local Variables:
// mode: rust
// fill-column: 78;
// indent-tabs-mode: nil
// c-basic-offset: 4
// buffer-file-coding-system: utf-8-unix
// End:
//<|MERGE_RESOLUTION|>--- conflicted
+++ resolved
@@ -19,55 +19,29 @@
 use core::vec;
 
 pub trait ast_fold {
-<<<<<<< HEAD
-    fn fold_crate(&crate) -> crate;
-    fn fold_view_item(@view_item) -> @view_item;
-    fn fold_foreign_item(@foreign_item) -> @foreign_item;
-    fn fold_item(@item) -> Option<@item>;
-    fn fold_struct_field(@struct_field) -> @struct_field;
-    fn fold_item_underscore(&item_) -> item_;
-    fn fold_method(@method) -> @method;
-    fn fold_block(&blk) -> blk;
-    fn fold_stmt(&stmt) -> @stmt;
-    fn fold_arm(&arm) -> arm;
-    fn fold_pat(@pat) -> @pat;
-    fn fold_decl(@decl) -> @decl;
-    fn fold_expr(@expr) -> @expr;
-    fn fold_ty(@Ty) -> @Ty;
-    fn fold_mod(&_mod) -> _mod;
-    fn fold_foreign_mod(&foreign_mod) -> foreign_mod;
-    fn fold_variant(&variant) -> variant;
-    fn fold_ident(ident) -> ident;
-    fn fold_path(@path) -> @path;
-    fn fold_local(@local) -> @local;
-    fn map_exprs(fn@(@expr) -> @expr, &[@expr]) -> ~[@expr];
-    fn new_id(node_id) -> node_id;
-    fn new_span(span) -> span;
-=======
-    fn fold_crate(@self, crate) -> crate;
-    fn fold_view_item(@self, &&v: @view_item) -> @view_item;
-    fn fold_foreign_item(@self, &&v: @foreign_item) -> @foreign_item;
-    fn fold_item(@self, &&v: @item) -> Option<@item>;
-    fn fold_struct_field(@self, &&v: @struct_field) -> @struct_field;
-    fn fold_item_underscore(@self, item_) -> item_;
-    fn fold_method(@self, &&v: @method) -> @method;
-    fn fold_block(@self, blk) -> blk;
-    fn fold_stmt(@self, &&v: @stmt) -> @stmt;
-    fn fold_arm(@self, arm) -> arm;
-    fn fold_pat(@self, &&v: @pat) -> @pat;
-    fn fold_decl(@self, &&v: @decl) -> @decl;
-    fn fold_expr(@self, &&v: @expr) -> @expr;
-    fn fold_ty(@self, &&v: @Ty) -> @Ty;
-    fn fold_mod(@self, _mod) -> _mod;
-    fn fold_foreign_mod(@self, foreign_mod) -> foreign_mod;
-    fn fold_variant(@self, variant) -> variant;
-    fn fold_ident(@self, &&v: ident) -> ident;
-    fn fold_path(@self, &&v: @path) -> @path;
-    fn fold_local(@self, &&v: @local) -> @local;
-    fn map_exprs(@self, fn@(&&v: @expr) -> @expr, ~[@expr]) -> ~[@expr];
+    fn fold_crate(@self, &crate) -> crate;
+    fn fold_view_item(@self, @view_item) -> @view_item;
+    fn fold_foreign_item(@self, @foreign_item) -> @foreign_item;
+    fn fold_item(@self, @item) -> Option<@item>;
+    fn fold_struct_field(@self, @struct_field) -> @struct_field;
+    fn fold_item_underscore(@self, &item_) -> item_;
+    fn fold_method(@self, @method) -> @method;
+    fn fold_block(@self, &blk) -> blk;
+    fn fold_stmt(@self, &stmt) -> @stmt;
+    fn fold_arm(@self, &arm) -> arm;
+    fn fold_pat(@self, @pat) -> @pat;
+    fn fold_decl(@self, @decl) -> @decl;
+    fn fold_expr(@self, @expr) -> @expr;
+    fn fold_ty(@self, @Ty) -> @Ty;
+    fn fold_mod(@self, &_mod) -> _mod;
+    fn fold_foreign_mod(@self, &foreign_mod) -> foreign_mod;
+    fn fold_variant(@self, &variant) -> variant;
+    fn fold_ident(@self, ident) -> ident;
+    fn fold_path(@self, @path) -> @path;
+    fn fold_local(@self, @local) -> @local;
+    fn map_exprs(@self, fn@(@expr) -> @expr, &[@expr]) -> ~[@expr];
     fn new_id(@self, node_id) -> node_id;
     fn new_span(@self, span) -> span;
->>>>>>> a660bb36
 }
 
 // We may eventually want to be able to fold over type parameters, too
@@ -104,11 +78,7 @@
 /* some little folds that probably aren't useful to have in ast_fold itself*/
 
 //used in noop_fold_item and noop_fold_crate and noop_fold_crate_directive
-<<<<<<< HEAD
-fn fold_meta_item_(mi: @meta_item, fld: ast_fold) -> @meta_item {
-=======
-fn fold_meta_item_(&&mi: @meta_item, fld: @ast_fold) -> @meta_item {
->>>>>>> a660bb36
+fn fold_meta_item_(mi: @meta_item, fld: @ast_fold) -> @meta_item {
     @spanned {
         node:
             match mi.node {
@@ -148,25 +118,14 @@
     }
 }
 //used in noop_fold_expr, and possibly elsewhere in the future
-<<<<<<< HEAD
-fn fold_mac_(m: mac, fld: ast_fold) -> mac {
+fn fold_mac_(m: mac, fld: @ast_fold) -> mac {
     spanned {
         node: match m.node { mac_invoc_tt(*) => copy m.node },
         span: fld.new_span(m.span),
     }
 }
 
-pub fn fold_fn_decl(decl: &ast::fn_decl, fld: ast_fold) -> ast::fn_decl {
-=======
-fn fold_mac_(m: mac, fld: @ast_fold) -> mac {
-    spanned { node: match m.node {
-                        mac_invoc_tt(*) => m.node,
-                    },
-              span: fld.new_span(m.span) }
-}
-
-pub fn fold_fn_decl(decl: ast::fn_decl, fld: @ast_fold) -> ast::fn_decl {
->>>>>>> a660bb36
+pub fn fold_fn_decl(decl: &ast::fn_decl, fld: @ast_fold) -> ast::fn_decl {
     ast::fn_decl {
         inputs: decl.inputs.map(|x| fold_arg_(*x, fld)),
         output: fld.fold_ty(decl.output),
@@ -174,14 +133,8 @@
     }
 }
 
-<<<<<<< HEAD
-fn fold_ty_param_bound(tpb: &TyParamBound, fld: ast_fold) -> TyParamBound {
+fn fold_ty_param_bound(tpb: &TyParamBound, fld: @ast_fold) -> TyParamBound {
     match *tpb {
-=======
-fn fold_ty_param_bound(tpb: TyParamBound,
-                       fld: @ast_fold) -> TyParamBound {
-    match tpb {
->>>>>>> a660bb36
         TraitTyParamBound(ty) => TraitTyParamBound(fld.fold_ty(ty)),
         RegionTyParamBound => RegionTyParamBound
     }
@@ -216,11 +169,7 @@
               lifetimes: fold_lifetimes(&generics.lifetimes, fld)}
 }
 
-<<<<<<< HEAD
-pub fn noop_fold_crate(c: &crate_, fld: ast_fold) -> crate_ {
-=======
-pub fn noop_fold_crate(c: crate_, fld: @ast_fold) -> crate_ {
->>>>>>> a660bb36
+pub fn noop_fold_crate(c: &crate_, fld: @ast_fold) -> crate_ {
     let fold_meta_item = |x| fold_meta_item_(x, fld);
     let fold_attribute = |x| fold_attribute_(x, fld);
 
@@ -236,11 +185,7 @@
 }
 
 
-<<<<<<< HEAD
-fn noop_fold_foreign_item(ni: @foreign_item, fld: ast_fold)
-=======
-fn noop_fold_foreign_item(&&ni: @foreign_item, fld: @ast_fold)
->>>>>>> a660bb36
+fn noop_fold_foreign_item(ni: @foreign_item, fld: @ast_fold)
     -> @foreign_item {
     let fold_arg = |x| fold_arg_(x, fld);
     let fold_attribute = |x| fold_attribute_(x, fld);
@@ -270,11 +215,7 @@
     }
 }
 
-<<<<<<< HEAD
-pub fn noop_fold_item(i: @item, fld: ast_fold) -> Option<@item> {
-=======
-pub fn noop_fold_item(&&i: @item, fld: @ast_fold) -> Option<@item> {
->>>>>>> a660bb36
+pub fn noop_fold_item(i: @item, fld: @ast_fold) -> Option<@item> {
     let fold_attribute = |x| fold_attribute_(x, fld);
 
     Some(@ast::item { ident: fld.fold_ident(i.ident),
@@ -285,11 +226,7 @@
                       span: fld.new_span(i.span) })
 }
 
-<<<<<<< HEAD
-fn noop_fold_struct_field(sf: @struct_field, fld: ast_fold)
-=======
-fn noop_fold_struct_field(&&sf: @struct_field, fld: @ast_fold)
->>>>>>> a660bb36
+fn noop_fold_struct_field(sf: @struct_field, fld: @ast_fold)
                        -> @struct_field {
     @spanned { node: ast::struct_field_ { kind: copy sf.node.kind,
                                           id: sf.node.id,
@@ -297,13 +234,8 @@
                span: sf.span }
 }
 
-<<<<<<< HEAD
-pub fn noop_fold_item_underscore(i: &item_, fld: ast_fold) -> item_ {
+pub fn noop_fold_item_underscore(i: &item_, fld: @ast_fold) -> item_ {
     match *i {
-=======
-pub fn noop_fold_item_underscore(i: item_, fld: @ast_fold) -> item_ {
-    match i {
->>>>>>> a660bb36
         item_const(t, e) => item_const(fld.fold_ty(t), fld.fold_expr(e)),
         item_fn(ref decl, purity, ref generics, ref body) => {
             item_fn(
@@ -387,19 +319,14 @@
     }
 }
 
-<<<<<<< HEAD
-fn fold_trait_ref(p: @trait_ref, fld: ast_fold) -> @trait_ref {
-=======
-fn fold_trait_ref(&&p: @trait_ref, fld: @ast_fold) -> @trait_ref {
->>>>>>> a660bb36
+fn fold_trait_ref(p: @trait_ref, fld: @ast_fold) -> @trait_ref {
     @ast::trait_ref {
         path: fld.fold_path(p.path),
         ref_id: fld.new_id(p.ref_id),
     }
 }
 
-<<<<<<< HEAD
-fn fold_struct_field(f: @struct_field, fld: ast_fold) -> @struct_field {
+fn fold_struct_field(f: @struct_field, fld: @ast_fold) -> @struct_field {
     @spanned {
         node: ast::struct_field_ {
             kind: copy f.node.kind,
@@ -410,17 +337,7 @@
     }
 }
 
-fn noop_fold_method(m: @method, fld: ast_fold) -> @method {
-=======
-fn fold_struct_field(&&f: @struct_field, fld: @ast_fold) -> @struct_field {
-    @spanned { node: ast::struct_field_ { kind: copy f.node.kind,
-                                          id: fld.new_id(f.node.id),
-                                          ty: fld.fold_ty(f.node.ty) },
-               span: fld.new_span(f.span) }
-}
-
-fn noop_fold_method(&&m: @method, fld: @ast_fold) -> @method {
->>>>>>> a660bb36
+fn noop_fold_method(m: @method, fld: @ast_fold) -> @method {
     @ast::method {
         ident: fld.fold_ident(m.ident),
         attrs: /* FIXME (#2543) */ copy m.attrs,
@@ -437,11 +354,7 @@
 }
 
 
-<<<<<<< HEAD
-pub fn noop_fold_block(b: &blk_, fld: ast_fold) -> blk_ {
-=======
-pub fn noop_fold_block(b: blk_, fld: @ast_fold) -> blk_ {
->>>>>>> a660bb36
+pub fn noop_fold_block(b: &blk_, fld: @ast_fold) -> blk_ {
     ast::blk_ {
         view_items: b.view_items.map(|x| fld.fold_view_item(*x)),
         stmts: b.stmts.map(|x| fld.fold_stmt(*x)),
@@ -451,11 +364,7 @@
     }
 }
 
-<<<<<<< HEAD
-fn noop_fold_stmt(s: &stmt_, fld: ast_fold) -> stmt_ {
-=======
-fn noop_fold_stmt(s: stmt_, fld: @ast_fold) -> stmt_ {
->>>>>>> a660bb36
+fn noop_fold_stmt(s: &stmt_, fld: @ast_fold) -> stmt_ {
     let fold_mac = |x| fold_mac_(x, fld);
     match *s {
         stmt_decl(d, nid) => stmt_decl(fld.fold_decl(d), fld.new_id(nid)),
@@ -465,8 +374,7 @@
     }
 }
 
-<<<<<<< HEAD
-fn noop_fold_arm(a: &arm, fld: ast_fold) -> arm {
+fn noop_fold_arm(a: &arm, fld: @ast_fold) -> arm {
     arm {
         pats: a.pats.map(|x| fld.fold_pat(*x)),
         guard: a.guard.map(|x| fld.fold_expr(*x)),
@@ -474,7 +382,7 @@
     }
 }
 
-pub fn noop_fold_pat(p: &pat_, fld: ast_fold) -> pat_ {
+pub fn noop_fold_pat(p: &pat_, fld: @ast_fold) -> pat_ {
     match *p {
         pat_wild => pat_wild,
         pat_ident(binding_mode, pth, ref sub) => {
@@ -492,30 +400,6 @@
             )
         }
         pat_rec(ref fields, etc) => {
-=======
-fn noop_fold_arm(a: arm, fld: @ast_fold) -> arm {
-    arm {
-        pats: vec::map(a.pats, |x| fld.fold_pat(*x)),
-        guard: option::map(&a.guard, |x| fld.fold_expr(*x)),
-        body: fld.fold_block(a.body),
-    }
-}
-
-pub fn noop_fold_pat(p: pat_, fld: @ast_fold) -> pat_ {
-    return match p {
-          pat_wild => pat_wild,
-          pat_ident(binding_mode, pth, sub) => {
-            pat_ident(binding_mode,
-                      fld.fold_path(pth),
-                      option::map(&sub, |x| fld.fold_pat(*x)))
-          }
-          pat_lit(e) => pat_lit(fld.fold_expr(e)),
-          pat_enum(pth, pats) => {
-              pat_enum(fld.fold_path(pth), option::map(&pats,
-                       |pats| vec::map(*pats, |x| fld.fold_pat(*x))))
-          }
-          pat_rec(fields, etc) => {
->>>>>>> a660bb36
             let fs = do fields.map |f| {
                 ast::field_pat {
                     ident: /* FIXME (#2543) */ copy f.ident,
@@ -550,8 +434,7 @@
     }
 }
 
-<<<<<<< HEAD
-fn noop_fold_decl(d: &decl_, fld: ast_fold) -> decl_ {
+fn noop_fold_decl(d: &decl_, fld: @ast_fold) -> decl_ {
     match *d {
         decl_local(ref ls) => decl_local(ls.map(|x| fld.fold_local(*x))),
         decl_item(it) => {
@@ -560,37 +443,19 @@
                 None => decl_local(~[]),
             }
         }
-=======
-fn noop_fold_decl(d: decl_, fld: @ast_fold) -> decl_ {
-    match d {
-      decl_local(ls) => decl_local(vec::map(ls, |x| fld.fold_local(*x))),
-      decl_item(it) => match fld.fold_item(it) {
-        Some(it_folded) => decl_item(it_folded),
-        None => decl_local(~[])
-      }
->>>>>>> a660bb36
     }
 }
 
 pub fn wrap<T>(f: fn@(&T, ast_fold) -> T)
     -> fn@(&T, span, ast_fold) -> (T, span)
 {
-<<<<<<< HEAD
-    fn@(x: &T, s: span, fld: ast_fold) -> (T, span) {
-=======
-    return fn@(x: T, s: span, fld: @ast_fold) -> (T, span) {
->>>>>>> a660bb36
+    fn@(x: &T, s: span, fld: @ast_fold) -> (T, span) {
         (f(x, fld), s)
     }
 }
 
-<<<<<<< HEAD
-pub fn noop_fold_expr(e: &expr_, fld: ast_fold) -> expr_ {
-    fn fold_field_(field: field, fld: ast_fold) -> field {
-=======
-pub fn noop_fold_expr(e: expr_, fld: @ast_fold) -> expr_ {
+pub fn noop_fold_expr(e: &expr_, fld: @ast_fold) -> expr_ {
     fn fold_field_(field: field, fld: @ast_fold) -> field {
->>>>>>> a660bb36
         spanned {
             node: ast::field_ {
                 mutbl: field.node.mutbl,
@@ -701,7 +566,6 @@
         }
         expr_index(el, er) => {
             expr_index(fld.fold_expr(el), fld.fold_expr(er))
-<<<<<<< HEAD
         }
         expr_path(pth) => expr_path(fld.fold_path(pth)),
         expr_break(ref opt_ident) => {
@@ -733,39 +597,13 @@
     }
 }
 
-pub fn noop_fold_ty(t: &ty_, fld: ast_fold) -> ty_ {
+pub fn noop_fold_ty(t: &ty_, fld: @ast_fold) -> ty_ {
     let fold_mac = |x| fold_mac_(x, fld);
-    fn fold_mt(mt: &mt, fld: ast_fold) -> mt {
+    fn fold_mt(mt: &mt, fld: @ast_fold) -> mt {
         mt {
             ty: fld.fold_ty(mt.ty),
             mutbl: mt.mutbl,
         }
-=======
-          }
-          expr_path(pth) => expr_path(fld.fold_path(pth)),
-          expr_break(opt_ident) =>
-            expr_break(option::map(&opt_ident, |x| fld.fold_ident(*x))),
-          expr_again(opt_ident) =>
-            expr_again(option::map(&opt_ident, |x| fld.fold_ident(*x))),
-          expr_ret(e) => expr_ret(option::map(&e, |x| fld.fold_expr(*x))),
-          expr_log(i, lv, e) => expr_log(i, fld.fold_expr(lv),
-                                         fld.fold_expr(e)),
-          expr_assert(e) => expr_assert(fld.fold_expr(e)),
-          expr_mac(ref mac) => expr_mac(fold_mac((*mac))),
-          expr_struct(path, ref fields, maybe_expr) => {
-            expr_struct(fld.fold_path(path),
-                        vec::map((*fields), |x| fold_field(*x)),
-                        option::map(&maybe_expr, |x| fld.fold_expr(*x)))
-          },
-          expr_paren(ex) => expr_paren(fld.fold_expr(ex))
-        }
-}
-
-pub fn noop_fold_ty(t: ty_, fld: @ast_fold) -> ty_ {
-    let fold_mac = |x| fold_mac_(x, fld);
-    fn fold_mt(mt: mt, fld: @ast_fold) -> mt {
-        mt { ty: fld.fold_ty(mt.ty), mutbl: mt.mutbl }
->>>>>>> a660bb36
     }
     fn fold_field(f: ty_field, fld: @ast_fold) -> ty_field {
         spanned {
@@ -813,22 +651,14 @@
 }
 
 // ...nor do modules
-<<<<<<< HEAD
-pub fn noop_fold_mod(m: &_mod, fld: ast_fold) -> _mod {
-=======
-pub fn noop_fold_mod(m: _mod, fld: @ast_fold) -> _mod {
->>>>>>> a660bb36
+pub fn noop_fold_mod(m: &_mod, fld: @ast_fold) -> _mod {
     ast::_mod {
         view_items: vec::map(m.view_items, |x| fld.fold_view_item(*x)),
         items: vec::filter_mapped(m.items, |x| fld.fold_item(*x)),
     }
 }
 
-<<<<<<< HEAD
-fn noop_fold_foreign_mod(nm: &foreign_mod, fld: ast_fold) -> foreign_mod {
-=======
-fn noop_fold_foreign_mod(nm: foreign_mod, fld: @ast_fold) -> foreign_mod {
->>>>>>> a660bb36
+fn noop_fold_foreign_mod(nm: &foreign_mod, fld: @ast_fold) -> foreign_mod {
     ast::foreign_mod {
         sort: nm.sort,
         abi: nm.abi,
@@ -837,13 +667,8 @@
     }
 }
 
-<<<<<<< HEAD
-fn noop_fold_variant(v: &variant_, fld: ast_fold) -> variant_ {
-    fn fold_variant_arg_(va: variant_arg, fld: ast_fold) -> variant_arg {
-=======
-fn noop_fold_variant(v: variant_, fld: @ast_fold) -> variant_ {
+fn noop_fold_variant(v: &variant_, fld: @ast_fold) -> variant_ {
     fn fold_variant_arg_(va: variant_arg, fld: @ast_fold) -> variant_arg {
->>>>>>> a660bb36
         ast::variant_arg { ty: fld.fold_ty(va.ty), id: fld.new_id(va.id) }
     }
     let fold_variant_arg = |x| fold_variant_arg_(x, fld);
@@ -908,31 +733,21 @@
     }
 }
 
-<<<<<<< HEAD
-fn noop_fold_ident(i: ident, _fld: ast_fold) -> ident {
+fn noop_fold_ident(i: ident, _fld: @ast_fold) -> ident {
     /* FIXME (#2543) */ copy i
 }
 
-fn noop_fold_path(p: @path, fld: ast_fold) -> path {
-=======
-fn noop_fold_ident(&&i: ident, _fld: @ast_fold) -> ident {
-    return /* FIXME (#2543) */ copy i;
-}
-
-fn noop_fold_path(&&p: path, fld: @ast_fold) -> path {
->>>>>>> a660bb36
-    ast::path { span: fld.new_span(p.span),
-                global: p.global,
-                idents: p.idents.map(|x| fld.fold_ident(*x)),
-                rp: p.rp,
-                types: p.types.map(|x| fld.fold_ty(*x)) }
-}
-
-<<<<<<< HEAD
-fn noop_fold_local(l: &local_, fld: ast_fold) -> local_ {
-=======
-fn noop_fold_local(l: local_, fld: @ast_fold) -> local_ {
->>>>>>> a660bb36
+fn noop_fold_path(p: @path, fld: @ast_fold) -> path {
+    ast::path {
+        span: fld.new_span(p.span),
+        global: p.global,
+        idents: p.idents.map(|x| fld.fold_ident(*x)),
+        rp: p.rp,
+        types: p.types.map(|x| fld.fold_ty(*x)),
+    }
+}
+
+fn noop_fold_local(l: &local_, fld: @ast_fold) -> local_ {
     local_ {
         is_mutbl: l.is_mutbl,
         ty: fld.fold_ty(l.ty),
@@ -976,25 +791,17 @@
         fold_local: wrap(noop_fold_local),
         map_exprs: noop_map_exprs,
         new_id: noop_id,
-        new_span: noop_span
+        new_span: noop_span,
     }
 }
 
 impl ast_fold for AstFoldFns {
     /* naturally, a macro to write these would be nice */
-<<<<<<< HEAD
-    fn fold_crate(c: &crate) -> crate {
-        let (n, s) = (self.fold_crate)(&c.node, c.span, self as ast_fold);
+    fn fold_crate(@self, c: &crate) -> crate {
+        let (n, s) = (self.fold_crate)(&c.node, c.span, self as @ast_fold);
         spanned { node: n, span: (self.new_span)(s) }
     }
-    fn fold_view_item(x: @view_item) ->
-=======
-    fn fold_crate(@self, c: crate) -> crate {
-        let (n, s) = (self.fold_crate)(c.node, c.span, self as @ast_fold);
-        spanned { node: n, span: (self.new_span)(s) }
-    }
-    fn fold_view_item(@self, &&x: @view_item) ->
->>>>>>> a660bb36
+    fn fold_view_item(@self, x: @view_item) ->
        @view_item {
         @ast::view_item {
             node: (self.fold_view_item)(x.node, self as @ast_fold),
@@ -1004,24 +811,13 @@
             span: (self.new_span)(x.span),
         }
     }
-<<<<<<< HEAD
-    fn fold_foreign_item(x: @foreign_item) -> @foreign_item {
-        (self.fold_foreign_item)(x, self as ast_fold)
-    }
-    fn fold_item(i: @item) -> Option<@item> {
-        (self.fold_item)(i, self as ast_fold)
-    }
-    fn fold_struct_field(sf: @struct_field) -> @struct_field {
-=======
-    fn fold_foreign_item(@self, &&x: @foreign_item)
-        -> @foreign_item {
-        return (self.fold_foreign_item)(x, self as @ast_fold);
-    }
-    fn fold_item(@self, &&i: @item) -> Option<@item> {
-        return (self.fold_item)(i, self as @ast_fold);
-    }
-    fn fold_struct_field(@self, &&sf: @struct_field) -> @struct_field {
->>>>>>> a660bb36
+    fn fold_foreign_item(@self, x: @foreign_item) -> @foreign_item {
+        (self.fold_foreign_item)(x, self as @ast_fold)
+    }
+    fn fold_item(@self, i: @item) -> Option<@item> {
+        (self.fold_item)(i, self as @ast_fold)
+    }
+    fn fold_struct_field(@self, sf: @struct_field) -> @struct_field {
         @spanned {
             node: ast::struct_field_ {
                 kind: copy sf.node.kind,
@@ -1031,70 +827,37 @@
             span: (self.new_span)(sf.span),
         }
     }
-<<<<<<< HEAD
-    fn fold_item_underscore(i: &item_) -> item_ {
-        (self.fold_item_underscore)(i, self as ast_fold)
-    }
-    fn fold_method(x: @method) -> @method {
-        (self.fold_method)(x, self as ast_fold)
-    }
-    fn fold_block(x: &blk) -> blk {
-        let (n, s) = (self.fold_block)(&x.node, x.span, self as ast_fold);
+    fn fold_item_underscore(@self, i: &item_) -> item_ {
+        (self.fold_item_underscore)(i, self as @ast_fold)
+    }
+    fn fold_method(@self, x: @method) -> @method {
+        (self.fold_method)(x, self as @ast_fold)
+    }
+    fn fold_block(@self, x: &blk) -> blk {
+        let (n, s) = (self.fold_block)(&x.node, x.span, self as @ast_fold);
         spanned { node: n, span: (self.new_span)(s) }
     }
-    fn fold_stmt(x: &stmt) -> @stmt {
-        let (n, s) = (self.fold_stmt)(&x.node, x.span, self as ast_fold);
+    fn fold_stmt(@self, x: &stmt) -> @stmt {
+        let (n, s) = (self.fold_stmt)(&x.node, x.span, self as @ast_fold);
         @spanned { node: n, span: (self.new_span)(s) }
     }
-    fn fold_arm(x: &arm) -> arm {
-        (self.fold_arm)(x, self as ast_fold)
-    }
-    fn fold_pat(x: @pat) -> @pat {
-        let (n, s) =  (self.fold_pat)(&x.node, x.span, self as ast_fold);
-=======
-    fn fold_item_underscore(@self, i: item_) ->
-       item_ {
-        return (self.fold_item_underscore)(i, self as @ast_fold);
-    }
-    fn fold_method(@self, &&x: @method)
-        -> @method {
-        return (self.fold_method)(x, self as @ast_fold);
-    }
-    fn fold_block(@self, x: blk) -> blk {
-        let (n, s) = (self.fold_block)(x.node, x.span, self as @ast_fold);
-        spanned { node: n, span: (self.new_span)(s) }
-    }
-    fn fold_stmt(@self, &&x: @stmt) -> @stmt {
-        let (n, s) = (self.fold_stmt)(x.node, x.span, self as @ast_fold);
-        @spanned { node: n, span: (self.new_span)(s) }
-    }
-    fn fold_arm(@self, x: arm) -> arm {
-        return (self.fold_arm)(x, self as @ast_fold);
-    }
-    fn fold_pat(@self, &&x: @pat) -> @pat {
-        let (n, s) =  (self.fold_pat)(x.node, x.span, self as @ast_fold);
->>>>>>> a660bb36
+    fn fold_arm(@self, x: &arm) -> arm {
+        (self.fold_arm)(x, self as @ast_fold)
+    }
+    fn fold_pat(@self, x: @pat) -> @pat {
+        let (n, s) =  (self.fold_pat)(&x.node, x.span, self as @ast_fold);
         @pat {
             id: (self.new_id)(x.id),
             node: n,
             span: (self.new_span)(s),
         }
     }
-<<<<<<< HEAD
-    fn fold_decl(x: @decl) -> @decl {
-        let (n, s) = (self.fold_decl)(&x.node, x.span, self as ast_fold);
+    fn fold_decl(@self, x: @decl) -> @decl {
+        let (n, s) = (self.fold_decl)(&x.node, x.span, self as @ast_fold);
         @spanned { node: n, span: (self.new_span)(s) }
     }
-    fn fold_expr(x: @expr) -> @expr {
-        let (n, s) = (self.fold_expr)(&x.node, x.span, self as ast_fold);
-=======
-    fn fold_decl(@self, &&x: @decl) -> @decl {
-        let (n, s) = (self.fold_decl)(x.node, x.span, self as @ast_fold);
-        @spanned { node: n, span: (self.new_span)(s) }
-    }
-    fn fold_expr(@self, &&x: @expr) -> @expr {
-        let (n, s) = (self.fold_expr)(x.node, x.span, self as @ast_fold);
->>>>>>> a660bb36
+    fn fold_expr(@self, x: @expr) -> @expr {
+        let (n, s) = (self.fold_expr)(&x.node, x.span, self as @ast_fold);
         @expr {
             id: (self.new_id)(x.id),
             callee_id: (self.new_id)(x.callee_id),
@@ -1102,68 +865,39 @@
             span: (self.new_span)(s),
         }
     }
-<<<<<<< HEAD
-    fn fold_ty(x: @Ty) -> @Ty {
-        let (n, s) = (self.fold_ty)(&x.node, x.span, self as ast_fold);
-=======
-    fn fold_ty(@self, &&x: @Ty) -> @Ty {
-        let (n, s) = (self.fold_ty)(x.node, x.span, self as @ast_fold);
->>>>>>> a660bb36
+    fn fold_ty(@self, x: @Ty) -> @Ty {
+        let (n, s) = (self.fold_ty)(&x.node, x.span, self as @ast_fold);
         @Ty {
             id: (self.new_id)(x.id),
             node: n,
             span: (self.new_span)(s),
         }
     }
-<<<<<<< HEAD
-    fn fold_mod(x: &_mod) -> _mod {
-        (self.fold_mod)(x, self as ast_fold)
-    }
-    fn fold_foreign_mod(x: &foreign_mod) -> foreign_mod {
-        (self.fold_foreign_mod)(x, self as ast_fold)
-    }
-    fn fold_variant(x: &variant) -> variant {
-        let (n, s) = (self.fold_variant)(&x.node, x.span, self as ast_fold);
+    fn fold_mod(@self, x: &_mod) -> _mod {
+        (self.fold_mod)(x, self as @ast_fold)
+    }
+    fn fold_foreign_mod(@self, x: &foreign_mod) -> foreign_mod {
+        (self.fold_foreign_mod)(x, self as @ast_fold)
+    }
+    fn fold_variant(@self, x: &variant) -> variant {
+        let (n, s) = (self.fold_variant)(&x.node, x.span, self as @ast_fold);
         spanned { node: n, span: (self.new_span)(s) }
     }
-    fn fold_ident(x: ident) -> ident {
-        (self.fold_ident)(x, self as ast_fold)
-    }
-    fn fold_path(x: @path) -> @path {
-        @(self.fold_path)(x, self as ast_fold)
-    }
-    fn fold_local(x: @local) -> @local {
-        let (n, s) = (self.fold_local)(&x.node, x.span, self as ast_fold);
+    fn fold_ident(@self, x: ident) -> ident {
+        (self.fold_ident)(x, self as @ast_fold)
+    }
+    fn fold_path(@self, x: @path) -> @path {
+        @(self.fold_path)(x, self as @ast_fold)
+    }
+    fn fold_local(@self, x: @local) -> @local {
+        let (n, s) = (self.fold_local)(&x.node, x.span, self as @ast_fold);
         @spanned { node: n, span: (self.new_span)(s) }
     }
-    fn map_exprs(f: fn@(@expr) -> @expr, e: &[@expr]) -> ~[@expr] {
-=======
-    fn fold_mod(@self, x: _mod) -> _mod {
-        return (self.fold_mod)(x, self as @ast_fold);
-    }
-    fn fold_foreign_mod(@self, x: foreign_mod) ->
-       foreign_mod {
-        return (self.fold_foreign_mod)(x, self as @ast_fold);
-    }
-    fn fold_variant(@self, x: variant) ->
-       variant {
-        let (n, s) = (self.fold_variant)(x.node, x.span, self as @ast_fold);
-        spanned { node: n, span: (self.new_span)(s) }
-    }
-    fn fold_ident(@self, &&x: ident) -> ident {
-        return (self.fold_ident)(x, self as @ast_fold);
-    }
-    fn fold_path(@self, &&x: @path) -> @path {
-        @(self.fold_path)(*x, self as @ast_fold)
-    }
-    fn fold_local(@self, &&x: @local) -> @local {
-        let (n, s) = (self.fold_local)(x.node, x.span, self as @ast_fold);
-        @spanned { node: n, span: (self.new_span)(s) }
-    }
-    fn map_exprs(@self,
-                 f: fn@(&&v: @expr) -> @expr,
-                 e: ~[@expr]) -> ~[@expr] {
->>>>>>> a660bb36
+    fn map_exprs(
+        @self,
+        f: fn@(@expr) -> @expr,
+        e: &[@expr]
+    ) -> ~[@expr] {
         (self.map_exprs)(f, e)
     }
     fn new_id(@self, node_id: ast::node_id) -> node_id {
